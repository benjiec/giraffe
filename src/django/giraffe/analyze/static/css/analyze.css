--- conflicted
+++ resolved
@@ -14,15 +14,9 @@
 .giraffe-main td { vertical-align:top; }
 /* We want -viewer and -tabs to line up, and -seq-viewer should be
  * contained within -viewer */
-<<<<<<< HEAD
-.giraffe-viewer { height:770px; overflow:auto; }
-.giraffe-seq-viewer { height:730px; overflow:auto; }
-.giraffe-tabs { height:770px; overflow:auto; }
-=======
 .giraffe-viewer { height:3000px; overflow:auto; }
 .giraffe-seq-viewer { height:2900px; overflow:auto; }
 .giraffe-tabs { height:3000px; overflow:auto; }
->>>>>>> a5c9fbdd
 
 /* Generic */
 .giraffe-clear { clear:both; margin:15px; }
