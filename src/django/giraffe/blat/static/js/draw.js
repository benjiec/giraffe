/////////////////////////////////////////////////////////////////////////////
//
// GiraffeDraw: Javascript API for drawing plasmid maps from 
//              JSON plasmid feature data
//
// 2011 Addgene
// Mikhail Wolfson (wolfsonm@addgene.org)
// Benjie Chen     (benjie@addgene.org)
//

/////////////////////////////////////////////////////////////////////////////
//
// Drawing API: caller should call the GiraffeDraw function to get a drawing
// and parsing object. The caller should use the object's read() method to
// read in a JSON list of features, then call one of the object's <Foo>Map
// methods, with a customized set of options.
//
// The read() method can be passed as the JSONP argument to the
// BLAT get API (i.e. API to retrieve array of features of a sequence
// from the server):
//
//    <script src="/headers/js/raphael-min.js"></script>
//    <script src="/headers/js/scale.raphael.js"></script>
//    <script src="http://host/api/js/draw.js"></script>
//    <script> var gd = GiraffeDraw(); </script>
//    <script src="http://host/blat/8de36469..../default?jsonp=gd.read">
//    </script>
//
// After the feature data is read in, one (or many) plasmid maps can be drawn.
// Options to the drawing function are passed in via a dictionary argument. For
// example:
//
//    <script> 
//    gd.CircularMap({ "map_dom_id" : "some_id", ... })
//    </script>
//
/// Available options are:
//
//  map_dom_id: ID of the DOM element that contains the map. Default
//  is "giraffe-draw-map"
//
//  fade_time: if non-zero, then highlight a feature will cause an
//  animated fade-in/out effect. Default is 0.
//
//  feature_opacity: opacity when feature is shown. if not 1.0, then
//  when feature is moused over or clicked on, the opacity will become
//  1.0. Default is 0.7.
//
//  map_width, map_height: default 640, 640.
//
//  plasmid_name: if given, show this name together with size of
//  sequence in the middle of the plasmid. Default is "".
//
//  label_offset: how far from the outter feature should we
//  start drawing labels. Default is "10".
//
//  cutters: which kinds of restriction enzymes to show, if any. This
//  list of integers is interpreted as follows: [1, 2]: show 1- and 2-
//  cut restriction enzymes. []: show nothing. etc. Default is [1].
//
//  feature_click_callback: a callback that gets called when a feature
//  is clicked on. Argument to this callback is a Feature object.
//
//
// FRAMEWORK
// GiraffeDraw()
// |
// |- basic initialization of list of Features
// |
// |- read(JSON)
// |  feature parsing into "local" features object
// |
// |- CircularMap()
// |  circular feature drawing, which creates clones of the original Feature 
// |  objects with extended properties
// |
// `- LinearMap() 
//    linear feature drawing, which makes its own extended clones of objects

// Protect scope, but ensure that GiraffeDraw() is global
(function(){window.GiraffeDraw = function () {

	///////////////////////////////////////////////////////////////////
	// Package-scope variables
	var _debug = false;
	var basic_features = [];
	var seq_length;
    var full_sequence = '';

    // Helpers to keep track of frequently used features
    var orf_features = [];
    var enzyme_features = [];

	// Feature Types
	var ft = { 
		feature:    1, promoter:   2, primer:        3,
		enzyme:     4, gene:       5, origin:        6,
		regulatory: 7, terminator: 8, exact_feature: 9,
        orf:       10
	};
    this.Feature_Type = ft;

	//// Package-scope utility functions
	// SVG Object
	// For dealing with the SVG syntax
	var svg = {
		move: function (x, y) {
			return this.to_path(['M', x, y]);
		},
		arc: function (r, x, y, l) {
			if (arguments.length < 4)
				l = 0;
			return this.to_path(['A', r, r, 0, l, 0, x, y]);
		},
		line: function (x, y) {
			return this.to_path(['L', x, y]);
		},
		close: function () {
			return 'z';
		},
		to_path: function (plist) {
			return plist[0] + plist.slice(1).join(' ');
		}
	};

	// Feature Colors
	var colors = {
		bg_text: "#aaa",
		plasmid: "#000",
		feature: "#f00",
		primer:  "#090",
		origin:  "#333",
		enzyme:  "#00c",
		orf:     "#00c8c8",
	};


	///////////////////////////////////////////////////////////////////
	// Basic Feature class (private, internal class)
	function Feature(feat) {

		// Private data members, from the properties of the feature argument
		// since hash tables and objects are one and the same in js
		var _name = feat.feature;
		var _start = parseInt(feat.start);
		var _end = parseInt(feat.end);
		var _type = parseInt(feat.type_id);
        var _default_show_feature = 1;
        // Not all features have this option, e.g. annotated ones we
        // have to show the feature.
        if ('show_feature' in feat) {
            _default_show_feature = parseInt(feat.show_feature);
        }
		var _clockwise = feat.clockwise;
		var _cut = parseInt(feat.cut); // only for enzymes;
		var _other_cutters = []; // only for enzymes;

		// Accessors for private properties set at creation
		this.name = function() { return _name; };
		this.start = function() { return _start; };
		this.end = function() { return _end; };
		this.type = function() { return _type; };
		this.clockwise = function() { return _clockwise; };
        this.default_show_feature = function() { return _default_show_feature; }
		// returns - 1 if not enzyme		
		this.cut = function() { return _type == ft.enzyme ? _cut : -1 }; 

        this.is_enzyme = function() { return _type == ft.enzyme; }
        this.is_orf = function() { return _type == ft.orf; }

		this.crosses_boundary = function () { return _end < _start };

		// Enzyme-only data access methods
		// gives 0 if not enzyme
		this.cut_count = function() { return _other_cutters.length; };
		// gives [] if not enzyme
		this.other_cutters = function() { return _other_cutters; };
		// Mutator for other_cutters: only for enzymes
		this.set_other_cutters = function(c) {
			if (_type == ft.enzyme)
				_other_cutters = c;
		}

        this.clockwise_sequence = function() {
            if (full_sequence.length < this.start() ||
                full_sequence.length < this.end()) { return ''; }
            var s = '';
            // positions we read from JSON are 1-based
            if (this.end() >= this.start()) {
                s = full_sequence.substring(this.start()-1,this.end()-1+1);
            }
            else {
                s = full_sequence.substring(this.start()-1)+
                    full_sequence.substring(0,this.end()-1+1);
            }
            return s;
        }
	}; // END Basic Feature Class

	///////////////////////////////////////////////////////////////////
	// JSON Parsing
	this.read = function (json) {
		basic_features = []; // package scope
		seq_length = json[0]; // package scope
        features_json = json[1];
        if (json.length > 2) { this.sequence = full_sequence = json[2]; }
		for (var ix = 1; ix < features_json.length; ix++) {
            var f = new Feature(features_json[ix]);
			basic_features.push(f);
            if (f.is_enzyme()) { enzyme_features.push(f); }
            if (f.is_orf()) { orf_features.push(f); }
		}

        // These stuff are only available if we read the feature list
        this.basic_features = basic_features;
        this.enzyme_features = enzyme_features;
        this.orf_features = orf_features;

		// Now that the features are parsed, calculate how many instances
		// of each cutter type there are.
		cut_counts();
	}

	// Private function
	// Calculate cut counts of all restriction enzyme
	function cut_counts() {
		var cut_counts = {}; 
		var f;
		// Calculate the counts
		for (var fx in basic_features) {
			f = basic_features[fx];
			if (f.type() == ft.enzyme) {
				// Store indices, not Feature objects, because
				// the objects will change, depending on
				// the kind of map is drawn
				if (f.name() in cut_counts)
					cut_counts[f.name()].push(fx);
				else
					cut_counts[f.name()] = [fx];
			}
		}
		// Store them for each enzyme feature
		for (var fx in basic_features) {
			f = basic_features[fx];
			if (f.type() == ft.enzyme)
				f.set_other_cutters(cut_counts[f.name()]);
		}
	}


	///////////////////////////////////////////////////////////////////
	// Circular Map Drawing Class
	this.CircularMap = function(options) {

		// Map-specific canvas element
		var paper;

		// Map-specific feature list
		var features = [];

		// Paper setup - not the final width, but how we will draw the
		// map, we will scale later on
		var map_width = 800;
		var map_height = 800;
		var cx = map_width/2;
		var cy = map_height/2;

		// Where to draw the map
		var map_dom_id = 'giraffe-draw-map';
		if ('map_dom_id' in options) {
			map_dom_id = options['map_dom_id'];
		}

		// Final size
		var final_map_width = 640;
		var final_map_height = 640;
		if ('map_width' in options) {
			final_map_width = parseInt(options['map_width'])
		}
		if ('map_height' in options) {
			final_map_height = parseInt(options['map_height'])
		}

		// Global plasmid info
		var plasmid_start = 90; // degrees

		// Loop radii
		var radius_spacing = 20; // spacing
		var plasmid_radius = 200;
		var inner_radius = plasmid_radius - radius_spacing; 
		var outer_radius = plasmid_radius + radius_spacing;
		var label_radius_offset = 10;
		if ('label_offset' in options) {
			label_radius_offset = parseInt(options['label_offset']);
		}

		// Feature visual properties
		var feature_width = 15;
		var enzyme_width = 25;
		var enzyme_weight = 1; // Restriction enzymes are drawn differently
							   // This controls their "thickness" on the map
		var enzyme_bold_weight = 3; // How thick when highlighted
		var feature_opacity = 0.7;
		var enzyme_opacity = 0.7;
		if ('opacity' in options) {
			feature_opacity = parseFloat(options['opacity']);
			enzyme_opacity = parseFloat(options['opacity']);
		}
		var bold_opacity = 1.0;
		var head_width = 25;
		var head_length = 7;

        // Callback
        var feature_click_callback = undefined;
        if ('feature_click_callback' in options) {
            feature_click_callback = options['feature_click_callback'];
        }

		// Cutters to show
		var cutters_to_show = [1];
		if ('cutters' in options) {
			cutters_to_show = options['cutters'];
		}

		// Animation properties
		var fade_time = 0;
		if ('fade_time' in options) {
			fade_time = parseInt(options['fade_time'])
		}

		// Overlaps
		var min_overlap_cutoff = -0.1;// in degrees
		var min_overlap_pct = 0.01;
		var min_overlap_feature_size = 0.5; // in degrees
		
		// Tic marks
		var tic_mark_length = 15;
		var tic_mark_radius = inner_radius - tic_mark_length/2;
		var tic_label_radius = tic_mark_radius - 1.5*tic_mark_length;

		// Labels and other text
		var label_line_weight = 1;
		var label_line_bold_weight = 1.5 * label_line_weight;
		var label_font_size = '13pt';
		var plasmid_font_size = '16pt';
		var plasmid_name = '';
		if ('plasmid_name' in options) {
			plasmid_name = options['plasmid_name'];
		}

        var label_letter_height = 0;
        var label_letter_width = 0;

		// This is based on using 8 label lists, which is pretty much hard
		// coded in a few places, so don't change this unless you figure
		// out how to change the number of label lists.
		var label_section_degree = 45;

		///////////////////////////////////////////////////////////////////
		// Internals start here

		// Conversion Object: local to this function because it assumes a 
		// circular geometry
		// Groups conversions into handy section
		var convert = {
			pos_to_angle: function (p) {
				//     start at the top of the circle
				return plasmid_start - (p/seq_length) * 360;
			},
			seq_length_to_angle: function (l) {
				//     just like pos_to_angle, but without caring about the start
				return (l/seq_length) * 360;
			},
			angle_to_pos: function (a) {
				//     start at the top of the circle
				return Math.round(1 + ((seq_length - 1)/360) * ((360 + plasmid_start - a) % 360));
			},
			/* Angle a is in degrees from the horizontal, counterclockwise, and
			 * r is relative to the center of the paper */
            polar_to_rect_center_at_zero: function (r, a) {
				var rect = {};
				rect.x = r * Math.cos(Raphael.rad(a));
				rect.y = r * Math.sin(Raphael.rad(a));
				return rect;
            },
			polar_to_rect: function (r, a) {
			    var rect = convert.polar_to_rect_center_at_zero(r,a);
				rect.x += cx;
				// Coordinates increase as you go down, so y is flipped.
                rect.y = cy - rect.y;
				return rect;
			}
		};

        function label_list_section_angle(section) {
		    return plasmid_start-label_section_degree/2.0-section*label_section_degree;
        };

		///////////////////////////////////////////////////////////////////
		// Circular Feature class
		function CircularFeature(basic_feature) {
			// Clone the basic feature, to extend it later
			function Clone() {}; // empty function to use as a hanger for prototype
			Clone.prototype = basic_feature;
			var _this = new Clone(); // Make a new "this" pointer to return at
			                         // the end
			// The result of this function will be a CircularFeature object
			
			// Visual properties
			var _visible = true;
			var _labeled = true;

			// Type-based property selection
			var _color = colors.feature;
			var _width = feature_width;
			var _draw_head = false;
			var _opacity = feature_opacity;
			var _opaque = false; // holds opacity for clicks
			switch(_this.type()) {
				case ft.promoter:
				case ft.primer:
					_draw_head = true; // Promotors and primers are the only primer-colored
				case ft.terminator:   // features with heads
					_color = colors.primer;
					break;
				case ft.regulatory:
				case ft.origin:
					_color = colors.origin;
					break;
				case ft.enzyme:
					_color = colors.enzyme;
					_width = enzyme_width;
					_opacity = enzyme_opacity;
					break;
                case ft.orf:
                    _color = colors.orf;
				case ft.gene:
					_draw_head = true;
					break;
			}

			// Radius is public, unlike other properties, which are permanent
			_this.radius = plasmid_radius; // Default to plasmid radius, can be changed
										  // later on by other methods

			// Accessors for private properties set at creation
			_this.visible = function() { return _visible; };
			_this.labeled = function() { return _labeled; };

			// The visual object to modify when accessing the feature.
			var _feature_set;
			var _arrow_set;
			var _label_set;
			var _label_drawn = false;

			// Check to see if label has been drawn yet
			_this.label_drawn = function() { return _label_drawn; };
			_this.feature_set = function() { return _feature_set };
			_this.label_set = function() { return _label_set };

            _this.initialize = function() {
			    _feature_set = paper.set();
			    _arrow_set = paper.set();
			    _label_set = paper.set();
            }

			// Calculated properties

			function normalize(deg) {
				if (deg < plasmid_start - 360)
					deg += 360;
				else if (deg > plasmid_start)
					deg -= 360;

				return deg;
			}

			// Degree conversion, for overlap calculation:
			// for these functions, the sequence starts at 90 degrees and goes down.
			_this.start_degrees = function() {
				var sd;
				// Take the minimum head size into account. Only need to do this 
				// when the head is drawn and pointing clockwise, to
				// "push the start back."
				if (_draw_head && _this.clockwise()) { 
					sd = convert.pos_to_angle(_this.end()) + _this.size_degrees();
				} else { // Headless feature, or head is pointing the wrong way.
						 // Just give its typical start position
					sd = convert.pos_to_angle(_this.start());
				}

				return normalize(sd);
			};

			_this.center_degrees = function() {
				var cd;

				cd = _this.start_degrees() - _this.size_degrees()/2.0;

				if (cd < plasmid_start - 360)
					cd += 360;
				else if (cd > plasmid_start)
					cd -= 360;

				return normalize(cd);
			};

			_this.end_degrees = function() {
				var ed;
				// Take the minimum head size into account. Only need to do this 
				// when the head is drawn and pointing counterclockwise, to 
				// "push the end forward."
				if (_draw_head && !_this.clockwise()) { // Take the minimum head size into account
					ed = convert.pos_to_angle(_this.start()) - _this.size_degrees();
				} else { // Headless feature, or head is pointing the wrong way.
						 // Just give its typical end position
					ed = convert.pos_to_angle(_this.end());
				}

				return normalize(ed);
			};

			_this.size_degrees = function() {
				var szd; // size in degrees
				// Normal definition of size
				if (_this.crosses_boundary()) 
					// Start and end are flipped here: non-intuitive
					szd = convert.seq_length_to_angle(seq_length - _this.start() + _this.end() + 1);
				else
					szd = convert.seq_length_to_angle(_this.end() - _this.start() + 1);

				// Head size: return this if it's bigger
				if (_draw_head) {
					// Convert the head length into degrees, just as you do
					// in the draw() method. Must recalcualte every time, as
					// radius may have changed
					var r_p = Math.sqrt(_this.radius*_this.radius + 
							head_length*head_length);
					var hszd = Raphael.deg(Math.asin(head_length/r_p));
					if (hszd > szd)
						szd = hszd;
				}

				return szd;
			};

			// Actions for interactivity
			// Generic fading animation/property setting mechanism
			var _fade = function (props, line_props) {
				var sets = paper.set();
				var lines = paper.set();
				sets.push(_feature_set);
				lines.push(_label_set[0]); // label line

                // Cutters: highlight other examples of this enzyme if
                // it's a multi-cutter
                if (_this.type() == ft.enzyme) {
					for (var fx in _this.other_cutters()) {
						var f = features[_this.other_cutters()[fx]];
						sets.push(f.feature_set());
						lines.push(f.label_set()[0]);
					}
				}

				if (fade_time) { 
					sets.animate(props, fade_time); 
					lines.animateWith(sets, line_props, fade_time); 
				} else { 
					sets.attr(props);
					lines.attr(line_props); 
				}
			}

			var _bolder = function () {
				var props = {"opacity": bold_opacity,
                             "font-weight": "bold" };
                if (_this.type() == ft.enzyme) {
				    props["stroke-width"] = enzyme_bold_weight;
                }
				var line_props = {"stroke": colors.plasmid, 
				                  "stroke-width": label_line_bold_weight};
				_fade(props, line_props);
			}

			var _lighter = function () {
				var props = {"opacity": _opacity,
                             "font-weight":"normal"};
                if (_this.type() == ft.enzyme) {
				    props["stroke-width"] = enzyme_weight;
                }
				var line_props = {"stroke": colors.bg_text,
				                  "stroke-width": label_line_weight};
				_fade(props, line_props);
			}

			// Toggle solid/light upon click
			var _click = function (event) {
                if (feature_click_callback) {
                    feature_click_callback(basic_feature);
                } else {
					if (_opaque) {
						_lighter();
						_opaque = false;
					} else {
						_bolder();
						_opaque = true;
					}
				}
			};

			// Hovering: solid/light upon mouseover
			var _mouse_over = function (event) {
				if (!_opaque)
					_bolder();
			};
			var _mouse_up = function (event) {
				if (!_opaque)
					_lighter();
			};

			// Feature drawing
			_this.draw = function () {
                if (!_visible) { return; }

				// Convert from sequence positions to angles
				var a0 = convert.pos_to_angle(_this.start());
				var a1 = convert.pos_to_angle(_this.end());

				// Create the draw feature, a set which will have the head 
				// and arc pushed onto it as necessary.
				
				// Arrowhead drawing, if needed
				if (_draw_head) {

					// Arrow tip point lines up with a0 or a1 and it points
					// tangent to the circle.
					// We need to figure out how many radians the arrow takes up
					// in order to adjust a0 or a1 by that amount, and to set the 
					// base of the triangle even with that angle
					var r_p = Math.sqrt(_this.radius*_this.radius + 
							head_length*head_length);
					// "height" of the arrowhead, in degrees
					var a_b;
					var a_p = Raphael.deg(Math.asin(head_length/r_p));
					// Adjust the appropriate edge to compensate for the arrowhead
					if (_this.clockwise()) {
						a_b = (a1 + a_p) % 360 ; // base angle
						a_p = a1;       // point angle
						a1  = a_b;      // adjust arc edge
					} else {
						a_b = (a0 - a_p) % 360 ; // base angle
						a_p = a0;       // point angle
						a0  = a_b;      // adjust arc edge
					}
					var xy_p = convert.polar_to_rect(_this.radius, a_p);
					
					// bottom and top points, rectangular
					var xy_b = convert.polar_to_rect(_this.radius - head_width/2.0, a_b);
					var xy_t = convert.polar_to_rect(_this.radius + head_width/2.0, a_b);

					// Unlike the arc, the head is traced with a line, and
					// then created entirely with the fill color
					var head = paper.path(svg.move(xy_p.x, xy_p.y) +
										  svg.line(xy_b.x, xy_b.y) +
										  svg.line(xy_t.x, xy_t.y) + 
										  svg.close());
					head.attr({"stroke-width": 0,
							   "fill":         _color});
					_arrow_set.push(head);
				}

				// Arc drawing
				if ((_this.crosses_boundary() || a1 < a0) && _this.type() != ft.enzyme) {
					// Compensating for the head may have "taken up" all
					// the room on the plasmid, in which case no arc needs
					// to be drawn

                    var arc_coord = [];

<<<<<<< HEAD
					// The arc has no fill-color: it's just a thick line
					var large_angle = Math.abs(a0 - a1) > 180 ? 1 : 0;
					var p = svg.move(xy0.x, xy0.y) +
										 svg.arc(_this.radius, xy1.x, xy1.y,
					                             large_angle);
					var arc = paper.path(p);
					arc.attr({"stroke-width": _width});
=======
                    // RaphaelJS has issues drawing arc larger than
                    // 190 degree or so, so we just divide it up into
                    // two parts.
                    if (a0-a1>180) {
                        // divide it up into two
                        var a_mid = (a0+a1)/2.0;
                        arc_coord[0] = [a0,a_mid];
                        arc_coord[1] = [a_mid,a1];
                    }
                    else { arc_coord[0] = [a0,a1]; }

                    for (var arc_i in arc_coord) {
                        // Rectangular coordinates of the edges of the
                        // arc: arcs are drawn counterclockwise, even
                        // though the plasmid sequence increases
                        // clockwise, so we flip the indices
					    var xy0 = convert.polar_to_rect(_this.radius, arc_coord[arc_i][1]);
					    var xy1 = convert.polar_to_rect(_this.radius, arc_coord[arc_i][0]);
					    // The arc has no fill-color: it's just a thick line
					    var arc = paper.path(svg.move(xy0.x, xy0.y) +
										     svg.arc(_this.radius, xy1.x, xy1.y));
					    arc.attr({"stroke-width": _width});
					    _arrow_set.push(arc);
                    }
>>>>>>> 83473f32

				} else if (_this.type() == ft.enzyme) { 
					// Restriction enzymes get drawn on their own
					var xy0 = convert.polar_to_rect(_this.radius - enzyme_width/2.0, 
							(a0+a1)/2.0);
					var xy1 = convert.polar_to_rect(_this.radius + enzyme_width/2.0, 
							(a0+a1)/2.0);
					// Not really an arc, just a line, but left this way
					// for consistency
					var arc = paper.path(svg.move(xy0.x, xy0.y) +
										 svg.line(xy1.x, xy1.y));
					arc.attr({"stroke-width": enzyme_weight});
					arc.toBack();

					_arrow_set.push(arc);
				}

				_arrow_set.click(_click);
				_arrow_set.hover(_mouse_over, _mouse_up);

				_feature_set.push(_arrow_set);

				// Apply the feature-wide properties to the whole feature
				_feature_set.attr({"stroke":         _color,
								   "stroke-linecap": "butt",
								   "opacity":        _opacity});

			} // END CircularFeature::draw()

			// Should we draw the label?
			_this.should_draw_label = function () {
				// Don't bother unless we need to
				if (!_visible || !_labeled) 
					return false;
				return true;
			} // END CircularFeature::should_draw_label()

            // What label should we draw?
            _this.label_name = function () {
				var label_name = _this.name();
				if (_this.type() == ft.enzyme) {
					label_name += " (" + _this.cut() + ")";
				}
                return label_name;
            } // END CircularFeature::label_name()

			// Set which label list this feature's label should be in
			_this.set_label_list = function () {
				if (!_this.should_draw_label()) { return; }

				// Figure out the center of the feature
				var a_c = _this.center_degrees(); 
				var adjust_a_c = a_c;
				if (adjust_a_c < 0) { adjust_a_c += 360; }

                // Figure out which section this label is in: divide
                // the grid up into eight sections.
				var section = Math.floor((plasmid_start-a_c)/label_section_degree);

				var l = label_f_c[section].length;
				label_f_c[section][l] = [adjust_a_c,_this.label_name()];

			} // END CircularFeature::set_label_list()

			// Draw the label associated with that feature
			_this.draw_label = function () {
				if (!_this.should_draw_label()) { return; }

				if (_label_drawn)
					_this.clear_label();

				// Figure out the center of the feature
				var a_c = _this.center_degrees();
				var adjust_a_c = a_c;
				if (adjust_a_c < 0) { adjust_a_c += 360; }

				var xy0 = convert.polar_to_rect(_this.radius, a_c);
				
                // Figure out which section this label is in: divide
                // the grid up into eight sections.
				var section = Math.floor((plasmid_start - a_c)/label_section_degree);
				// Figure out position in the label list.
				var pos_ls = 0
				for (pos_ls=0; pos_ls<label_f_c[section].length; pos_ls++) {
					if (label_f_c[section][pos_ls][0] == adjust_a_c) {
						// Claim this spot, 999 is not a valid value for
						// adjust_a_c.
						label_f_c[section][pos_ls][0] = 999;
						break;
					}
				}
				var sec_labels = label_f_c[section].length;
				var y_shift = pos_ls*label_letter_height;
				var xy1 = {}
				xy1.x = label_list_pos[section][0]
				xy1.y = label_list_pos[section][1]
                
				// We want to minimize the number of label lines that
				// cross. Which means depends on which section we are in,
				// we draw labels in different orders. See draw_labels on
                // how the positions of each label section are
                // computed. Remember, because we are sorted by
                // label_f_c, we are going counter clockwise on the
                // circle, drawing label for the feature with higher
                // bp first. label_f_c has the lower x and y
                // coordinates of each section.
				if (section == 0 || section == 1) {
					// upper right, higher bp at bottom
					xy1.y -= y_shift;
				}
				else if (section == 2 || section == 3) {
					// lower right, higher bp at bottom
					xy1.y -= y_shift;
				}
				else if (section == 4 || section == 5) {
					// lower left, higher bp on top
					xy1.y = xy1.y - sec_labels*label_letter_height + y_shift;
				}
				else if (section == 6 || section == 7) {
					// upper left, high bp on top
					xy1.y = xy1.y - sec_labels*label_letter_height + y_shift;
				}

				// Draw the line to the label position
				var label_line = paper.path(svg.move(xy0.x, xy0.y) +
											svg.line(xy1.x, xy1.y));
				label_line.attr({"stroke": colors.bg_text,
				                 "stroke-width": label_line_weight,
								 "opacity": 0.5 });

				// Enzymes show their cut sites in the label
				var label_name = _this.label_name();
				var label = paper.text(xy1.x, xy1.y, label_name);

                if (section > 3) {
					// Left half of wheel: align right
					label.attr({"text-anchor": "end"});
				}
                else {
					// Right half of wheel: align left
					label.attr({"text-anchor": "start"});
				}

				label.attr({"fill": _color,
							"font-size": label_font_size,
							"opacity": 1.0 });

				_label_set.push(label_line);
				_label_set.push(label);

				// Handlers
				_label_set.click(_click);
				_label_set.hover(_mouse_over, _mouse_up);

                // Only push label_line, so when we fade in and out,
                // we don't also fade the label.
				_feature_set.push(label_line);

				_labeled = true;
				_label_drawn = true;
			} // END CircularFeature::draw_label()

			_this.hide = function () {
				if (_visible) {
                    if (_feature_set) { _feature_set.hide(); }
					_visible = false;
					_labeled = false;
				}
			}; // END CircularFeature::hide()

			_this.show = function () {
				if (!_visible) {
					if (_feature_set) { _feature_set.show(); }
					if (!_labeled) {
                        if (_label_set) { _label_set.hide(); }
                    }
					_visible = true;
				}
			}; // END CircularFeature::show()

			_this.hide_label = function () {
				if (_labeled) {
                    if (_label_set) { _label_set.hide(); }
					_labeled = false;
				}
			}; // END CircularFeature::hide_label()

			_this.show_label = function () {
				if (!_labeled) {
                    if (_label_set) { _label_set.show(); }
					_labeled = true;
				}
			}; // END CircularFeature::show_label()

			_this.clear_label = function () {
				if (_label_drawn) {
                    if (_label_set) {
					    _label_set.unclick(_click);
					    _label_set.unhover(_mouse_over, _mouse_up);
					    _label_set.remove();
					    _label_set = paper.set();
                    }
					_labeled = false;
					_label_drawn = false;
				}
			}; // END CircularFeature::clear_label()

			return _this;
		}; // END CircularFeature Class

		///////////////////////////////////////////////////////////////////
		// Drawing utility functions

		// Circle setup
		function draw_plasmid() {
			function draw_tic_mark(a) {
				var r0 = tic_mark_radius - tic_mark_length/2;
				var r1 = tic_mark_radius + tic_mark_length/2;
				var xy0 = convert.polar_to_rect(r0,a);
				var xy1 = convert.polar_to_rect(r1,a);
				var tic = paper.path(svg.move(xy0.x, xy0.y) +
									 svg.line(xy1.x, xy1.y));
				tic.attr({"stroke": colors.bg_text});

				var xyl = convert.polar_to_rect(tic_label_radius, a);
				var label = paper.text(xyl.x, xyl.y, String(convert.angle_to_pos(a)));
				label.attr({"fill": colors.bg_text});
				if (a < plasmid_start || a > 360 - plasmid_start) { // Right half of wheel: align right
					label.attr({"text-anchor": "end"});
				} else if (a > plasmid_start && a < 360 - plasmid_start) { // Left half of wheel: align left
					label.attr({"text-anchor": "start"});
				} // Top and bottom default to middle, which is correct
			}

			var plasmid = paper.circle(cx, cy, plasmid_radius);
			plasmid.attr("stroke", colors.plasmid);
			var title = seq_length + ' bp';
			if (plasmid_name != "") {
				title = plasmid_name + "\n\n" + title;
			}
			var plasmid_label = paper.text(cx, cy, title);
			plasmid_label.attr({"fill":      colors.plasmid,
								"font-size": plasmid_font_size, });

			for (var ang = 0; ang < 360; ang += 30) {
				draw_tic_mark(ang);
			}
		}

		// Move features that overlap to other radii.
		function resolve_conflicts() {
			var conflicts;
			var rad = plasmid_radius; // current radius
			var rx = 1;               // radius counter
			var max_rad = plasmid_radius;

			function push(winner, loser) {
				// Record that the push happened
				winner.pushed_features.push(loser); 
				conflicts++;

				// Do it
				loser.radius = new_rad; 

				if (_debug) console.warn(loser.name() + " pushed by " + winner.name());
				
				// Since loser was pushed, un-push all the 
				// features that it pushed, as long as
				// those features are not in conflict with the winner,
				// or with their own, previously pushed features, which are
				// now unpushed
				for (var pfx in loser.pushed_features) {
					var pf = loser.pushed_features[pfx];
					// Check for conflict with the winner feature itself
					// If there's no conflict, we can push it back safely.
					if (pf.start_degrees() - winner.end_degrees() <= min_overlap_cutoff ||
						winner.start_degrees() - pf.end_degrees() <= min_overlap_cutoff) {

						// Check for conflict with previously pushed features
						// that may have been unpushed
						var can_push = true;
						for (var ppfx in pf.pushed_features) {
							if (pf.pushed_features[ppfx].radius == rad) {
								can_push = false;
								break;
							}
						}

						// Finally!
						if (can_push) {
							if (_debug)
								console.warn(pf.name() + " unpushed, because " 
									+ loser.name() + " pushed by " + winner.name());
							pf.radius = rad;
						}
					}
				}
			}

			do {
				// Keep alternating between inside and outside the plasmid.
				var new_rad = rad + Math.pow(-1, rx) * rx * radius_spacing;

				conflicts = 0; // Assume you have no conflicts until you find some

				// Clear the record of who pushed whom
				for (var fx in features) {
					features[fx].pushed_features = [];
				}

				var biggest_size = 0;
				var biggest_feature;
				var furthest_point = plasmid_start; // Start at a complete lower bound
				var edge_crosses_boundary = false;

				// Go through the feature list twice, to make sure that features
				// that cross the boundary are resolved
				for (var fx = 0; fx < 2 * features.length; fx++) {
					var f = features[fx % features.length];
					if (f.radius == rad && f.type() != ft.enzyme) { 
						var new_size = f.size_degrees();
						var overlap = -(furthest_point - f.start_degrees());
						
						// Only the first time around, make sure that features
						// that cross the boundary are treated as though their
						// end_degrees were much further along (i.e., much more
						// negative, even though the result of end_degrees() will 
						// be normalized.
						// If you do this for more than the first time around,
						// then the compensation for last feature that crosses 
						// the boundary will force every other feature off of its 
						// level.
						if (edge_crosses_boundary && fx <= features.length)
							overlap += 360;

						if (overlap <= min_overlap_cutoff) { 
							// We've cleared all potential conflicts: reset
							// the indicators
							biggest_size = new_size;
							biggest_feature = f;
							furthest_point = f.end_degrees();
							edge_crosses_boundary = f.crosses_boundary();

						// since we go around twice, it is now possible
						// for a feature to "conflict with itself," so we
						// explicitly prevent this
						} else if ( !(biggest_feature === f) && 
								   biggest_size > min_overlap_feature_size &&
								   new_size > min_overlap_feature_size &&
								  (overlap <= 0 || 
								  (overlap/biggest_size > min_overlap_pct &&
								   overlap/new_size > min_overlap_pct))) {
							// Overlap: conflict!
							if (new_size > biggest_size) { // This feature is top dog,
														   // move the original to the
														   // new radius
								push(f, biggest_feature);

								// Update the new top dog
								biggest_size = new_size;
								biggest_feature = f;
								furthest_point = f.end_degrees();
								edge_crosses_boundary = f.crosses_boundary();

							} else { // The original feature is top dog. move the new
									 // feature to the new radius

								push(biggest_feature, f);
							}

						}
					}
				}

				// Keep track of the biggest radius reached
				if (rad > max_rad)
					max_rad = rad;

				// Move on to the next radius
				rad = new_rad;
				rx++;
				
			} while (conflicts > 0); // Keep adding levels of resolution

			return max_rad;
		}

		function draw_features() {
			for (var fx in features) {
				features[fx].draw();
			}
		}

		// Make sure that the appropriate cutters are shown
		function show_hide_cutters() {
			for (var fx in features) {
				var f = features[fx];
                if (f.default_show_feature()) {
                    // Only draw enzymes if they are in the list of
                    // cutters to show - i.e. 1 cutter, 2 cutters,
                    // etc.
                    if (f.type() == ft.enzyme) {
					    if (cutters_to_show.indexOf(f.cut_count()) < 0) {
						    f.hide();
						    f.clear_label();
					    } else {
						    f.show();
						    f.show_label();
					    }
				    }
                }
                else {
                    // If the enzyme is not set to be shown by
                    // default, don't show it
                    f.hide();
                    f.clear_label();
                }
			}
		}

		// Global label list: keeps track of which label should be in each
		// label list, and where the label line should point to, so we can
		// use this information to figure out where to put the label and
		// minimize the number of lines that intersect.
		var label_f_c = new Array(8);
		var label_list_pos = new Array(8);

        function set_label_lists() {
            // Global: keeps track of feature centers for each label
            // list, we need this to compute exactly where a label
            // should be within a label list, so to minimize
            // intersecting lines.
			label_f_c = [[], [], [], [], [], [], [], []];
			for (var fx = features.length - 1; fx >= 0; fx--) {
				features[fx].set_label_list();
			}
        }

		function draw_labels(label_radius) {

            // lower x, y starting position for each label list
            label_list_pos = [[0,0], [0,0], [0,0], [0,0],
							  [0,0], [0,0], [0,0], [0,0]];
		
			// Iterate counterclockwise, first get counts
			// Sort feature center list for each label list, and also
			// figure out where each label list should start
			for (var i=0; i<label_f_c.length; i++) {
				label_f_c[i].sort(function(a,b){return (a[0]-b[0])})
				var section_angle = label_list_section_angle(i);
				var xy1 = convert.polar_to_rect(label_radius, section_angle);

                // for each section, we also shift the x coordinate to
                // be further away from the circle, so that as much as
                // possible, the angle between a) line from the label
                // to the feature and b) the label is more than 90
                // degrees (i.e. visually, you don't have lines going
                // "backward").
                //
                // we also compute the lower y coordinate of each
                // label list below.
				if (i == 0 || i == 1) {
					xy1.x += 60;
				}
				else if (i == 2 || i == 3) {
					xy1.y += label_f_c[i].length*label_letter_height;
					xy1.x += 60;
				}
				else if (i == 4 || i == 5) {
					xy1.y += label_f_c[i].length*label_letter_height;
					xy1.x -= 60;
				}
				else if (i == 6 || i == 7) {
					xy1.x -= 60;
				}
				label_list_pos[i][0] = xy1.x;
				label_list_pos[i][1] = xy1.y;
			}
	 
			// Finally draw labels
			for (var fx = features.length - 1; fx >= 0; fx--) {
				features[fx].draw_label();
			}
		}

		function extend_features() {
			for (var bfx = 0; bfx < basic_features.length; bfx++) {
				features.push(new CircularFeature(basic_features[bfx]));
			}
		}

		function set_bounding_box(label_radius) {
			// Figure out outter edge of label lists
            //
            // Just an educated guess based on 13pt font. we will use
            // this to compute height of label lists. These are
            // conservative.
            label_letter_height = 15;
            label_letter_width = 12;
          
            var min_x = map_width/2;
            var max_x = map_width/2;
            var min_y = map_width/2;
            var max_y = map_width/2;
            for (var section=0; section<label_f_c.length; section++) {
                var list_max_letters = 0;
                for (var i=0; i<label_f_c[section].length; i++) {
                    if (label_f_c[section][i][1].length > list_max_letters) {
                        list_max_letters = label_f_c[section][i][1].length;
                    }
                }
                // +1 - i am not sure why we need it, but otherwise it
                // crops the last label
                var list_height = (label_f_c[section].length+1)*label_letter_height;
                var list_width = list_max_letters*label_letter_width;
				var section_angle = label_list_section_angle(section);
				var xy = convert.polar_to_rect(label_radius,section_angle);

				if (section == 0 || section == 1) {
                    // upper right
                    if (min_y > xy.y-list_height) { min_y = xy.y-list_height; }
                    if (max_x < xy.x+list_width) { max_x = xy.x+list_width; }
				}
				else if (section == 2 || section == 3) {
					// lower right
                    if (max_y < xy.y+list_height) { max_y = xy.y+list_height; }
                    if (max_x < xy.x+list_width) { max_x = xy.x+list_width; }
				}
				else if (section == 4 || section == 5) {
					// lower left
                    if (max_y < xy.y+list_height) { max_y = xy.y+list_height; }
                    if (min_x > xy.x-list_width) { min_x = xy.x-list_width; }
				}
				else if (section == 6 || section == 7) {
					// upper left
                    if (min_y > xy.y-list_height) { min_y = xy.y-list_height; }
                    if (min_x > xy.x-list_width) { min_x = xy.x-list_width; }
                }
            }

            if (max_x < cx+outer_radius+label_radius_offset) {
                max_x = cx+outer_radius+label_radius_offset;
            }
            if (min_x > cx-outer_radius-label_radius_offset) {
                min_x = cx-outer_radius-label_radius_offset;
            }
            if (max_y < cy+outer_radius+label_radius_offset) {
                max_y = cy+outer_radius+label_radius_offset;
            }
            if (min_y > cy-outer_radius-label_radius_offset) {
                min_y = cy-outer_radius-label_radius_offset;
            }

            // Now we have a new bounding box: min_x,min_y to max_x,max_y

            var right_x_extend = max_x-cx;
            var left_x_extend = cx-min_x;
            var top_y_extend = cy-min_y;
            var bot_y_extend = max_y-cy;
            var bb_width = max_x-min_x;
            var bb_height = max_y-min_y;

		    map_width = bb_width;
		    map_height = bb_height;
            cx = left_x_extend;
            cy = top_y_extend;
		}

		function draw() { // Draw the circular map
            // Extend basic features to get list of circular features
			extend_features();
            // Hide the right cutters
            show_hide_cutters();
            // Resolve conflicts on the circle, push some overlapping
            // features to other radii
			var max_radius = resolve_conflicts();
			var label_radius = max_radius + label_radius_offset; 
            // Determine which labels are in which lists
            set_label_lists();

			set_bounding_box(label_radius);
        
			paper = ScaleRaphael(map_dom_id, map_width, map_height); // global
            for (var fx in features) {
                features[fx].initialize();
            }

            // figure out the real height of labels
			var label = paper.text(0,0,'M');
			label.attr({"font-size": label_font_size});
            // if dom is not visible, then getBBox().height may be 0,
            // so then, just use the guessed value
            if (label.getBBox().height != 0) {
			    label_letter_height = label.getBBox().height; // global
			    label_letter_width = label.getBBox().width; // global
            }
			paper.clear();

			draw_plasmid();
			draw_features(); // Draw all the features initially
			draw_labels(label_radius); // Draw only the necessary labels

			// Rescale
			if (final_map_width != map_width ||
				final_map_height != map_height) {
				// "center" parameter just adds unnecessary CSS to the container
				// object to give it an absolute position: not what we need
				paper.changeSize(final_map_width,final_map_height,false,false)
			}
		}

		///////////////////////////////////////////////////////////////////
		// Main entry point.
		draw();

		// Export the main properties as part of the CircularMap object
		this.paper = paper;
		this.draw = draw;
		this.features = features;
	}; // End CircularMap()

	///////////////////////////////////////////////////////////////////
	// Linear Map Drawing Class
	this.LinearMap = function (options) {
	
		// Map-specific canvas element
		var paper;

		// Map-specific feature list
		var features = [];

		// Paper setup - not the final width, but how we will draw the
		// map, we will scale later on
		var map_width = 800;
		var map_height = 800;
		var cx = map_width/2;
		var cy = map_height/2;

		var plasmid_y = cy;
		var plasmid_width = map_width * 0.9;
		var plasmid_left = (map_width - plasmid_width) / 2;
		var plasmid_right = plasmid_left + plasmid_width;

		// Where to draw the map
		var map_dom_id = 'giraffe-draw-map';
		if ('map_dom_id' in options) {
			map_dom_id = options['map_dom_id'];
		}

		// Final size
		var final_map_width = 640;
		var final_map_height = 640;
		if ('map_width' in options) {
			final_map_width = parseInt(options['map_width'])
		}
		if ('map_height' in options) {
			final_map_height = parseInt(options['map_height'])
		}

		// Heights of levels
		var y_spacing = 20; // spacing
		var label_y_offset = 50;
		if ('label_offset' in options) {
			label_y_offset = parseInt(options['label_offset']);
		}

		// Feature visual properties
		var feature_width = 15;
		var enzyme_width = 25;
		var enzyme_weight = 1; // Restriction enzymes are drawn differently
							   // This controls their "thickness" on the map
		var enzyme_bold_weight = 3; // How thick when highlighted
		var feature_opacity = 0.7;
		var enzyme_opacity = 0.7;
		if ('opacity' in options) {
			feature_opacity = parseFloat(options['opacity']);
			enzyme_opacity = parseFloat(options['opacity']);
		}
		var bold_opacity = 1.0;
		var head_width = 25;
		var head_length = 5;

        // Callback
        var feature_click_callback = undefined;
        if ('feature_click_callback' in options) {
            feature_click_callback = options['feature_click_callback'];
        }

		// Cutters to show
		var cutters_to_show = [1];
		if ('cutters' in options) {
			cutters_to_show = options['cutters'];
		}

		// Animation properties
		var fade_time = 0;
		if ('fade_time' in options) {
			fade_time = parseInt(options['fade_time'])
		}

		// Overlaps
		var min_overlap_cutoff = -1;// in pixels
		var min_overlap_pct = 0;
		var min_overlap_feature_size = 0; // in pixels
		
		// Labels and other text
		var label_line_weight = 1;
		var label_line_bold_weight = 1.5 * label_line_weight;
		var label_font_size = '13pt';
		var plasmid_font_size = '16pt';
		var plasmid_name = '';
		if ('plasmid_name' in options) {
			plasmid_name = options['plasmid_name'];
		}

        var label_letter_height = 0;
        var label_letter_width = 0;

		var convert = {
			pos_to_x: function (p) {
				return plasmid_left + (p/seq_length) * plasmid_width;
			}
		};

		// TODO: MAJOR CODE REORGANIZATION: MERGE COMMON ELEMENTS INTO ONE CLASS
		function LinearFeature(basic_feature) {
			// Clone the basic feature, to extend it later
			function Clone() {}; // empty function to use as a hanger for prototype
			Clone.prototype = basic_feature;
			var _this = new Clone(); // Make a new "this" pointer to return at
			                         // the end
			// The result of this function will be a LinearFeature object

			// The visual object to modify when accessing the feature.
			var _feature_set;
			var _arrow_set;
			var _label_set;
			var _label_drawn = false;

			// Visual properties
			var _visible = true;
			var _labeled = true;

			// Type-based property selection
			var _color = colors.feature;
			var _width = feature_width;
			var _draw_head = false;
			var _opacity = feature_opacity;
			var _opaque = false; // holds opacity for clicks
			switch(_this.type()) {
				case ft.promoter:
				case ft.primer:
					_draw_head = true; // Promotors and primers are the only primer-colored
				case ft.terminator:   // features with heads
					_color = colors.primer;
					break;
				case ft.regulatory:
				case ft.origin:
					_color = colors.origin;
					break;
				case ft.enzyme:
					_color = colors.enzyme;
					_width = enzyme_width;
					_opacity = enzyme_opacity;
					break;
                case ft.orf:
                    _color = colors.orf;
				case ft.gene:
					_draw_head = true;
					break;
			}

			// Accessors for private properties set at creation
			_this.visible = function() { return _visible; };
			_this.labeled = function() { return _labeled; };

			_this.y = 0; // default to plasmid height (y is an offset)

			// Check to see if label has been drawn yet
			_this.label_drawn = function() { return _label_drawn; };
			_this.feature_set = function() { return _feature_set };
			_this.label_set = function() { return _label_set };

            _this.initialize = function() {
			    _feature_set = paper.set();
			    _arrow_set = paper.set();
			    _label_set = paper.set();
            }

			_this.real_center = function() {
				return (this.real_start() + this.real_end()) / 2.0;
			}

			// Degree conversion, for overlap calculation:
			// for these functions, the sequence starts at 90 degrees and goes down.
			_this.real_start = function() {
				var rs;
				// Take the minimum head size into account. Only need to do this 
				// when the head is drawn and pointing clockwise, to
				// "push the start back."
				if (_draw_head && this.clockwise()) { 
					rs = convert.pos_to_x(this.end()) - this.real_size();
				} else { // Headless feature, or head is pointing the wrong way.
						 // Just give its typical start position
					rs = convert.pos_to_x(this.start());
				}
				return rs;
			};

			_this.real_end = function() {
				var re;
				// Take the minimum head size into account. Only need to do this 
				// when the head is drawn and pointing counterclockwise, to 
				// "push the end forward."
				if (_draw_head && !this.clockwise()) { // Take the minimum head size into account
					re = convert.pos_to_x(this.start()) + this.real_size();
				} else { // Headless feature, or head is pointing the wrong way.
						 // Just give its typical end position
					re = convert.pos_to_x(this.end());
				}

				return re;
			};

			_this.real_size = function() {
				var rsz; 
				// Normal definition of size
				rsz = convert.pos_to_x(_this.end()) -
				      convert.pos_to_x(_this.start());

				// Head size: return this if it's bigger
				if (_draw_head && head_length > rsz)
						rsz = head_length;

				return rsz;
			};

			// Actions for interactivity
			// Generic fading animation/property setting mechanism
			var _fade = function (props, line_props) {
				var sets = paper.set();
				var lines = paper.set();
				sets.push(_feature_set);
				lines.push(_label_set[0]); // label line

                // Cutters: highlight other examples of this enzyme if
                // it's a multi-cutter
                if (_this.type() == ft.enzyme) {
					for (var fx in _this.other_cutters()) {
						var f = features[_this.other_cutters()[fx]];
						sets.push(f.feature_set());
						lines.push(f.label_set()[0]);
					}
				}

				if (fade_time) { 
					sets.animate(props, fade_time); 
					lines.animateWith(sets, line_props, fade_time); 
				} else { 
					sets.attr(props);
					lines.attr(line_props); 
				}
			}

			var _bolder = function () {
				var props = {"opacity": bold_opacity,
                             "font-weight": "bold" };
                if (_this.type() == ft.enzyme) {
				    props["stroke-width"] = enzyme_bold_weight;
                }
				var line_props = {"stroke": colors.plasmid, 
				                  "stroke-width": label_line_bold_weight};
				_fade(props, line_props);
			}

			var _lighter = function () {
				var props = {"opacity": _opacity,
                             "font-weight":"normal"};
                if (_this.type() == ft.enzyme) {
				    props["stroke-width"] = enzyme_weight;
                }
				var line_props = {"stroke": colors.bg_text,
				                  "stroke-width": label_line_weight};
				_fade(props, line_props);
			}

			// Toggle solid/light upon click
			var _click = function (event) {
                if (feature_click_callback) {
                    feature_click_callback(basic_feature);
                } else {
					if (_opaque) {
						_lighter();
						_opaque = false;
					} else {
						_bolder();
						_opaque = true;
					}
				}
			};

			// Hovering: solid/light upon mouseover
			var _mouse_over = function (event) {
				if (!_opaque)
					_bolder();
			};
			var _mouse_up = function (event) {
				if (!_opaque)
					_lighter();
			};

			_this.draw = function () {
				// Don't draw features that cross the boundary, as this is not
				// a circular plasmid
                if (!_visible || _this.crosses_boundary()) { return; }

				// Convert from sequence positions to x-coords
				var x0 = convert.pos_to_x(_this.start());
				var x1 = convert.pos_to_x(_this.end());

				var y = plasmid_y + _this.y;

				// Arrowhead drawing, if needed
				if (_draw_head) {
					var hx_tip, hx_back;
					if (_this.clockwise()) {
						hx_tip = x1;
						x1 -= head_length;
						hx_back = x1;
					} else {
						hx_tip = x0;
						x0 += head_length;
						hx_back = x0;
					}

					// Unlike the body, the head is traced with a line, and
					// then created entirely with the fill color
					var head = paper.path(svg.move(hx_tip, y) +
					                 svg.line(hx_back, y - head_width/2.0) +
					                 svg.line(hx_back, y + head_width/2.0) +
					                 svg.close());
					head.attr({"stroke-width": 0,
							   "fill":         _color});
					_arrow_set.push(head);
				}

				// Body drawing
				if (x0 < x1 && _this.type() != ft.enzyme) { 
					// Compensating for the head may have "taken up" all
					// the room on the plasmid, in which case no arc needs
					// to be drawn

					// The body has no fill-color: it's just a thick line
					var body = paper.path(svg.move(x0, y) +
						  				  svg.line(x1, y));
					body.attr({"stroke-width": _width});

					_arrow_set.push(body);
				} else if (_this.type() == ft.enzyme) { 
					// Restriction enzymes get drawn on their own
					var x_m = (x0 + x1)/2;

					var body = paper.path(svg.move(x_m, y - _width/2.0) +
					                      svg.line(x_m, y + _width/2.0));
					body.attr({"stroke-width": enzyme_weight});
					body.toBack();

					_arrow_set.push(body);
				}

				_arrow_set.click(_click);
				_arrow_set.hover(_mouse_over, _mouse_up);

				_feature_set.push(_arrow_set);

				// Apply the feature-wide properties to the whole feature
				_feature_set.attr({"stroke": _color,
								   "stroke-linecap": "butt",
								   "opacity": _opacity});

			} // END LinearFeature::draw()

			// Should we draw the label?
			_this.should_draw_label = function () {
				// Don't bother unless we need to
				if (!_visible || !_labeled || this.crosses_boundary()) 
					return false;
				return true;
			} // END LinearFeature::should_draw_label()

            // What label should we draw?
            _this.label_name = function () {
				var label_name = _this.name();
				if (_this.type() == ft.enzyme) {
					label_name += " (" + _this.cut() + ")";
				}
                return label_name;
            } // END LinearFeature::label_name()

			_this.label_size = function() {
				var fake_label = paper.text(0, 0, this.label_name());
				var w = fake_label.getBBox().width;
				var h = fake_label.getBBox().height;
				fake_label.remove();
				
				return { width: w, height: h };
			}

			_this.draw_label = function (height, pos) {
				if (!this.should_draw_label()) { return; }

				if (_label_drawn)
					this.clear_label();

				// Figure out the center of the feature
				var x_c = this.real_center();

				// Enzymes show their cut sites in the label
				var label_name = _this.label_name();
				var label = paper.text(pos, height, label_name);
				
				// Below, right-justify. Above, left-justify.
				var anchor = (height >= plasmid_y) ? "end" : "start";
				label.attr({"fill": _color,
							"text-anchor": anchor,
							"font-size": label_font_size,
							"opacity": 1.0 });

				// Draw the line to the label position
				var label_line = paper.path(svg.move(x_c, plasmid_y + this.y) +
											svg.line(pos, height));
				label_line.attr({"stroke": colors.bg_text,
				                 "stroke-width": label_line_weight,
								 "opacity": 0.5 });

				_label_set.push(label_line);
				_label_set.push(label);

				// Handlers
				_label_set.click(_click);
				_label_set.hover(_mouse_over, _mouse_up);

                // Only push label_line, so when we fade in and out,
                // we don't also fade the label.
				_feature_set.push(label_line);

				_labeled = true;
				_label_drawn = true;

				return label.getBBox();
			} // END LinearFeature::draw_label()

			_this.hide = function () {
				if (_visible) {
                    if (_feature_set) { _feature_set.hide(); }
					_visible = false;
					_labeled = false;
				}
			}; // END LinearFeature::hide()

			_this.show = function () {
				if (!_visible) {
					if (_feature_set) { _feature_set.show(); }
					if (!_labeled) {
                        if (_label_set) { _label_set.hide(); }
                    }
					_visible = true;
				}
			}; // END LinearFeature::show()

			_this.hide_label = function () {
				if (_labeled) {
                    if (_label_set) { _label_set.hide(); }
					_labeled = false;
				}
			}; // END LinearFeature::hide_label()

			_this.show_label = function () {
				if (!_labeled) {
                    if (_label_set) { _label_set.show(); }
					_labeled = true;
				}
			}; // END LinearFeature::show_label()

			_this.clear_label = function () {
				if (_label_drawn) {
                    if (_label_set) {
					    _label_set.unclick(_click);
					    _label_set.unhover(_mouse_over, _mouse_up);
					    _label_set.remove();
					    _label_set = paper.set();
                    }
					_labeled = false;
					_label_drawn = false;
				}
			}; // END LinearFeature::clear_label()

			return _this;
		}; // END LinearFeature Class

		function draw_plasmid() {

			// Title
			var title_y = 1.5 * y_spacing;

			// Tic marks
			var tic_mark_length = 15;
			var tic_mark_y = plasmid_y + 2* y_spacing;
			var tic_label_y = tic_mark_y + 1.5*tic_mark_length;

			function draw_tic_mark(p) {
				var x = convert.pos_to_x(p);
				var y0 = tic_mark_y - tic_mark_length/2;
				var y1 = tic_mark_y + tic_mark_length/2;
				var tic = paper.path(svg.move(x, y0) +
									 svg.line(x, y1));
				tic.attr({"stroke": colors.bg_text});

				var label = paper.text(x, tic_label_y, String(p));
				label.attr({"fill": colors.bg_text});
			}

			var plasmid = paper.path(svg.move(plasmid_left,  plasmid_y) +
									 svg.line(plasmid_right, plasmid_y));

			plasmid.attr("stroke", colors.plasmid);
			var title = seq_length + ' bp';
			if (plasmid_name != "") {
				title = plasmid_name + ": " + title;
			}
			var plasmid_label = paper.text(cx, title_y, title);
			plasmid_label.attr({"fill":      colors.plasmid,
								"font-size": plasmid_font_size, });

			// Set the scale to be the order of magnitude of seq_length
			// i.e. 100, 1000, 10, etc.
			var scale = Math.pow(10, Math.floor(Math.log(seq_length)/Math.log(10)))
			for (var xx = scale; xx <= seq_length; xx += scale) {
				draw_tic_mark(xx);
			}

		}

		function resolve_conflicts() {
			var conflicts;
			var y = 0; // current radius
			var yx = 1;               // radius counter
			var max_dist = 0;

			function push(winner, loser) {
				// Record that the push happened
				winner.pushed_features.push(loser); 
				conflicts++;

				// Do it
				loser.y = new_y; 

				if (_debug) console.warn(loser.name() + " pushed by " + winner.name());
				
				// Since loser was pushed, un-push all the 
				// features it caused to be pushed, as long as
				// those features were not in conflict with the winner
				for (var pfx in loser.pushed_features) {
					var pf = loser.pushed_features[pfx];
					// Check for conflict with other the winner feature itself.
					// If there's no conflict, we can pushh it back safely.
					if (winner.real_end() - pf.real_start() <= min_overlap_cutoff ||
						pf.real_end() - winner.real_start() <= min_overlap_cutoff) {
						if (_debug)
							console.warn(pf.name() + " unpushed, because " 
								+ loser.name() + " pushed by " + winner.name());
						pf.y = y;
					}
				}
			}

			do {
				// Keep alternating between inside and outside the plasmid.
				var new_y = y + Math.pow(-1, yx) * yx * y_spacing;

				conflicts = 0; // Assume you have no conflicts until you find some

				// Clear the record of who pushed whom
				for (var fx in features) {
					features[fx].pushed_features = [];
				}

				var biggest_size = 0;
				var biggest_feature;
				var furthest_point = plasmid_left; // Start at a complete lower bound

				for (var fx = 0; fx < features.length; fx++) {
					var f = features[fx];
					if (f.y == y && f.type() != ft.enzyme) { 
						var new_size = f.real_size();
						var overlap = furthest_point - f.real_start();
						if (overlap <= min_overlap_cutoff) { 
							// We've cleared all potential conflicts: reset
							// the indicators
							biggest_size = new_size;
							biggest_feature = f;
							furthest_point = f.real_end();
						// explicitly prevent conflicts with self
						} else if ( !(biggest_feature === f) && 
								   biggest_size > min_overlap_feature_size &&
								   new_size > min_overlap_feature_size &&
								  (overlap <= 0 || 
								  (overlap/biggest_size > min_overlap_pct &&
								   overlap/new_size > min_overlap_pct))) {
							// Overlap: conflict!
							if (new_size > biggest_size) { // This feature is top dog,
														   // move the original to the
														   // new height
								push(f, biggest_feature);

								// Update the new top dog
								biggest_size = new_size;
								biggest_feature = f;
								furthest_point = f.real_end();

							} else { // The original feature is top dog. move the new
									 // feature to the new height

								push(biggest_feature, f);
							}

						}
					}
				}

				// Keep track of the biggest distance from the plasmid 
				// reached
				var new_dist = Math.abs(y);
				if (new_dist > max_dist)
					max_dist = new_dist;

				// Move on to the next radius
				y = new_y;
				yx++;
				
			} while (conflicts > 0); // Keep adding levels of resolution

			return max_dist;
		}

		function extend_features() {
			for (var bfx = 0; bfx < basic_features.length; bfx++) {
				features.push(new LinearFeature(basic_features[bfx]));
			}
		}

		// XXX copy-and-pasted: eliminate redundancy
		function draw_features() {
			for (var fx in features) {
				features[fx].draw();
			}
		}

		// Make sure that the appropriate cutters are shown
		function show_hide_cutters() {
			for (var fx in features) {
				var f = features[fx];
                if (f.default_show_feature()) {
                    // Only draw enzymes if they are in the list of
                    // cutters to show - i.e. 1 cutter, 2 cutters,
                    // etc.
                    if (f.type() == ft.enzyme) {
					    if (cutters_to_show.indexOf(f.cut_count()) < 0) {
						    f.hide();
						    f.clear_label();
					    } else {
						    f.show();
						    f.show_label();
					    }
				    }
                } else {
                    // If the enzyme is not set to be shown by
                    // default, don't show it
                    f.hide();
                    f.clear_label();
                }
			}
		}

		var label_pos, label_lists;
		function assign_label_lists() {
			var label_overlap_cutoff = -1; // pixel

			var nlists = 6;
			//                   top                bottom
            label_pos    = [ new Array(nlists), new Array(nlists)];
            label_lists  = [ new Array(nlists), new Array(nlists)];
                                
			// Initialize
			for (var ix = 0; ix < nlists; ix++) {
				for (var lx = 0; lx < 2; lx++) {
					label_lists[lx][ix] = [];
				}
			}

			// Figure out which list each feature goes in
            for (var fx in features) {
				var f = features[fx];

				// Which nth of the plasmid is the feature in?
				var section = Math.floor(nlists*(f.real_center() - plasmid_left)/
				                                 plasmid_width);
				// Is it in the top or bottom?
				var bottom = section % 2;

				if (f.should_draw_label()) {
					// push it on the appropriate list
					label_lists[bottom][section].push(f);
				}
            }

			// Calculate positions of label lists
			//                 top  bottom
			var list_offset = [20, -20];
			for (var ix = 0; ix < nlists; ix++) {
				if (ix % 2 == 0) {
<<<<<<< HEAD

					if (label_lists[0][ix].length >= 1) {
						// Top label: just to the right of the last feature
						label_pos[0][ix] = 
							label_lists[0][ix][label_lists[0][ix].length - 1].real_end() +
							list_offset[0];
					} else { // Empty list: just put it somewhere
						label_pos[0][ix] = plasmid_left + 
							ix * plasmid_width / nlists + list_offset[0];
					}
				} else {
					if (label_lists[1][ix].length >= 1) {
						// Bottom label: just to the left of the first feature
						label_pos[1][ix] = 
							label_lists[1][ix][0].real_start() +
							list_offset[1];
					} else { // Empty list: just put it somewhere
						label_pos[1][ix] = plasmid_left + 
							(ix + 0.5) * plasmid_width / nlists + list_offset[1];
					}
=======
					// Top label: just to the right of the last feature
                    if (label_lists[0][ix].length) {
					    label_pos[0][ix] = 
						    label_lists[0][ix][label_lists[0][ix].length - 1].real_end() +
						    list_offset[0];
                    }
				} else {
					// Bottom label: just to the left of the first feature
                    if (label_lists[1][ix].length) {
					    label_pos[1][ix] = 
						    label_lists[1][ix][0].real_start() +
						    list_offset[1];
                    }
>>>>>>> 83473f32
				}
			}

		}

		function draw_labels(height) {
			// Calculate the height of a label
			var label_leading = 1.3;
			var label_height = 0;
            if (features.length) {
                label_height = features[0].label_size().height * label_leading;
            }

			// Finally, draw all the features
            for (var sx = 0; sx < label_pos[0].length; sx++) {
				for (var lx = 0; lx < 2; lx++) {
					var ll = label_lists[lx][sx];

					// Sort the list by center position
					var comp_factor = 0.55;
					ll.sort(function (a,b) {
						// Make some compensation for height as well
						function key(feat) {
							// On top, heigts closer to you are 
							// negative, so we flip the sign depending on
							// whether or not lx is 0 (top) or 1 (bottom)
							return feat.real_center() + 
								comp_factor * feat.y;
						}
						return key(a) - key(b);
					})

					var num_labels = ll.length;

					// Iterate over every label in the list
					for (var ix = 0; ix < num_labels; ix++) {
						var curr_height;
						if (lx) { // Bottom list: top to bottom
							curr_height = plasmid_y + height + 
								(ix) * label_height;
						} else { // Top list: bottom to top
							curr_height = plasmid_y - height - 
								(num_labels - 1 - ix) * label_height;
						}
						ll[ix].draw_label(curr_height, label_pos[lx][sx]);
					}
				}
			}
		}

		function set_bounding_box(height) {
            // Figure out outer edge of label lists
            //
            // Just an educated guess based on 13pt font. we will use
            // this to compute height of label lists. These are
            // conservative.
            label_letter_height = 15;
            label_letter_width = 8;
          
            var min_y = map_height/2;
            var max_y = map_height/2;
			// By default, plasmid will scale to width of map, so unless we
			// actually have lists that go off the page, no reason to adjust
			// them. i.e., never make them smaller than they orignially were,
			// because there is never a need to "zoom in."
            var min_x = 0;
            var max_x = map_width;

			// Iterate over every list in a level
            for (var sx = 0; sx < label_pos[0].length; sx++) {
				for (var lx = 0; lx < 2; lx++) {
					var ll = label_lists[lx][sx];

					var list_max_letters = 0;
					for (var ix = 0; ix < ll.length; ix++) {
						var num_letts = ll[ix].label_name().length; 
						if (num_letts > list_max_letters) {
							list_max_letters = num_letts;
						}
					}

					if (lx == 0) { // Top lists: move top and right
						var list_top = plasmid_y - height - 
							label_letter_height * (ll.length + 1);
						if (list_top < min_y)
							min_y = list_top;
						var list_right =  label_pos[lx][sx] + 
							label_letter_width * list_max_letters;
						if (list_right > max_x)
							max_x = list_right;

					} else if (lx == 1) { // Bot lists: move bot and left
						var list_bot = plasmid_y + height + 
							label_letter_height * (ll.length + 1);
						if (list_bot > max_y)
							max_y = list_bot;
						var list_left =  label_pos[lx][sx] - 
							label_letter_width * list_max_letters;
						if (list_left < min_x)
							min_x = list_left;
					}
				}
			}

            // Now we have a new bounding box (height only): min_y to max_y
			
			// Extend or compress the box dimensions to encompas this new size
		    map_width = max_x - min_x;
		    map_height = max_y - min_y;

			// Shift all the reference points to compensate for the re-zooming
            cy -= min_y;
            cx -= min_x;
			plasmid_y = cy;
			plasmid_left -= min_x;
			plasmid_right -= min_x;

			// Shift the label positions as well, to compensate
			for (var lx = 0; lx < label_pos.length; lx++) {
				for (var ix = 0; ix < label_pos[lx].length; ix++) {
					label_pos[lx][ix] -= min_x;
				}
			}

		}

		function draw() { // Draw the linear map
            // Extend basic features to get list of linear features
			extend_features();

            // Hide the right cutters
            show_hide_cutters();
            // Resolve conflicts on the line, push some overlapping
            // features to other radii
			var max_height = resolve_conflicts();
			var label_height = max_height + label_y_offset; 

			assign_label_lists();
			set_bounding_box(label_height);
        
			paper = ScaleRaphael(map_dom_id, map_width, map_height); // global
            for (var fx in features) {
                features[fx].initialize();
            }

			draw_plasmid();
			draw_features(); // Draw all the features initially
			draw_labels(label_height); // Draw only the necessary labels

			// Rescale
			if (final_map_width != map_width ||
				final_map_height != map_height) {
				
				// Make sure not to add additional height to the map, once we've
				// trimmed it off
				final_map_height = final_map_width * (map_height/map_width);

				// "center" parameter just adds unnecessary CSS to the container
				// object to give it an absolute position: not what we need
				paper.changeSize(final_map_width,final_map_height,false,true)
			}
		}
		
		
		///////////////////////////////////////////////////////////////////
		// Main entry point.
		draw();

		// Export the main properties as part of the LinearMap object
		this.paper = paper;
		this.draw = draw;
		this.features = features;
	}; // End LinearMap()

	return this;
}})();<|MERGE_RESOLUTION|>--- conflicted
+++ resolved
@@ -675,9 +675,13 @@
 					// the room on the plasmid, in which case no arc needs
 					// to be drawn
 
-                    var arc_coord = [];
-
-<<<<<<< HEAD
+					// Rectangular coordinates of the edges of the arc: 
+					// arcs are drawn counterclockwise, even though the plasmid
+					// sequence increases clockwise, so we flip the
+					// indices
+					var xy0 = convert.polar_to_rect(_this.radius, a1);
+					var xy1 = convert.polar_to_rect(_this.radius, a0);
+
 					// The arc has no fill-color: it's just a thick line
 					var large_angle = Math.abs(a0 - a1) > 180 ? 1 : 0;
 					var p = svg.move(xy0.x, xy0.y) +
@@ -685,33 +689,8 @@
 					                             large_angle);
 					var arc = paper.path(p);
 					arc.attr({"stroke-width": _width});
-=======
-                    // RaphaelJS has issues drawing arc larger than
-                    // 190 degree or so, so we just divide it up into
-                    // two parts.
-                    if (a0-a1>180) {
-                        // divide it up into two
-                        var a_mid = (a0+a1)/2.0;
-                        arc_coord[0] = [a0,a_mid];
-                        arc_coord[1] = [a_mid,a1];
-                    }
-                    else { arc_coord[0] = [a0,a1]; }
-
-                    for (var arc_i in arc_coord) {
-                        // Rectangular coordinates of the edges of the
-                        // arc: arcs are drawn counterclockwise, even
-                        // though the plasmid sequence increases
-                        // clockwise, so we flip the indices
-					    var xy0 = convert.polar_to_rect(_this.radius, arc_coord[arc_i][1]);
-					    var xy1 = convert.polar_to_rect(_this.radius, arc_coord[arc_i][0]);
-					    // The arc has no fill-color: it's just a thick line
-					    var arc = paper.path(svg.move(xy0.x, xy0.y) +
-										     svg.arc(_this.radius, xy1.x, xy1.y));
-					    arc.attr({"stroke-width": _width});
-					    _arrow_set.push(arc);
-                    }
->>>>>>> 83473f32
-
+
+					_arrow_set.push(arc);
 				} else if (_this.type() == ft.enzyme) { 
 					// Restriction enzymes get drawn on their own
 					var xy0 = convert.polar_to_rect(_this.radius - enzyme_width/2.0, 
@@ -2032,7 +2011,6 @@
 			var list_offset = [20, -20];
 			for (var ix = 0; ix < nlists; ix++) {
 				if (ix % 2 == 0) {
-<<<<<<< HEAD
 
 					if (label_lists[0][ix].length >= 1) {
 						// Top label: just to the right of the last feature
@@ -2053,21 +2031,6 @@
 						label_pos[1][ix] = plasmid_left + 
 							(ix + 0.5) * plasmid_width / nlists + list_offset[1];
 					}
-=======
-					// Top label: just to the right of the last feature
-                    if (label_lists[0][ix].length) {
-					    label_pos[0][ix] = 
-						    label_lists[0][ix][label_lists[0][ix].length - 1].real_end() +
-						    list_offset[0];
-                    }
-				} else {
-					// Bottom label: just to the left of the first feature
-                    if (label_lists[1][ix].length) {
-					    label_pos[1][ix] = 
-						    label_lists[1][ix][0].real_start() +
-						    list_offset[1];
-                    }
->>>>>>> 83473f32
 				}
 			}
 
