/////////////////////////////////////////////////////////////////////////////
//
// GiraffeDraw: Javascript API for drawing plasmid maps from 
//              JSON plasmid feature data
//
// 2011 Addgene
// Mikhail Wolfson (wolfsonm@addgene.org)
// Benjie Chen     (benjie@addgene.org)
//

/////////////////////////////////////////////////////////////////////////////
//
// Drawing API: caller should call the GiraffeDraw function to get a drawing
// and parsing object. The caller should use the object's read() method to
// read in a JSON list of features, then call one of the object's draw_<foo>_map
// methods, with a customized set of options.
//
// The read() method can be passed as the JSONP argument to the
// BLAT get API (i.e. API to retrieve array of features of a sequence
// from the server):
//
//    <script src="/headers/js/raphael-min.js"></script>
//    <script src="/headers/js/scale.raphael.js"></script>
//    <script src="http://host/api/js/draw.js"></script>
//    <script> var gd = GiraffeDraw(); </script>
//    <script src="http://host/blat/8de36469..../default?jsonp=gd.read">
//    </script>
//
// After the feature data is read in, one (or many) plasmid maps can be drawn.
// Options to the drawing function are passed in via a dictionary argument. For
// example:
//
//    <script> 
//    gd.draw_circular_map({ "map_dom_id" : "some_id", ... })
//    </script>
//
/// Available options are:
//
//  map_dom_id: ID of the DOM element that contains the map. Default
//  is "giraffe-draw-map"
//
//  fade_time: if non-zero, then highlight a feature will cause an
//  animated fade-in/out effect. Default is 0.
//
//  feature_opacity: opacity when feature is shown. if not 1.0, then
//  when feature is moused over or clicked on, the opacity will become
//  1.0. Default is 0.7.
//
//  map_width, map_height: default 640, 640.
//
//  plasmid_name: if given, show this name together with size of
//  sequence in the middle of the plasmid. Default is "".
//
//  label_offset: how far from the outter feature should we
//  start drawing labels. Default is "10".
//
//  cutters: which kinds of restriction enzymes to show, if any. This
//  list of integers is interpreted as follows: [1, 2]: show 1- and 2-
//  cut restriction enzymes. []: show nothing. etc. Default is [1].
//
//
//
// FRAMEWORK
// GiraffeDraw()
// |
// -- basic initialization of list of Features
// |
// -- read(JSON)
// |  feature parsing into "local" features object
// |
// -- draw_circular_map()
// |  circular feature drawing, which creates clones of the original Feature 
// |  objects with extended properties
// |
// -- draw_linear_map() (maybe) 
//    linear feature drawing, which makes its own extended clones of objects

// Protect scope, but ensure that GiraffeDraw() is global
(function(){
 	// XXX: ONLY PROTOTYPAL INHERITANCE 


	///////////////////////////////////////////////////////////////////
	// Prototypal inheritance utilities
	// h/t: crockford
	if (typeof Object.extend !== 'function') {
		Object.extend = function (original) {
			function Extender() {}
			Extender.prototype = o;
			return new Extender();
		};
	}

	///////////////////////////////////////////////////////////////////
	// Package-scope settings
	var _debug = false;

	// Feature Types
	var ft = { 
		feature:    1, promoter:   2, primer:        3,
		enzyme:     4, gene:       5, origin:        6,
		regulatory: 7, terminator: 8, exact_feature: 9,
        orf:       10
	};

	//// Package-scope utility functions
	// SVG Object
	// For dealing with the SVG syntax
	var svg = {
		move: function (x, y) {
			return this.to_path(['M', x, y]);
		},
		arc: function (r, x, y) {
			return this.to_path(['A', r, r, 0, 0, 0, x, y]);
		},
		line: function (x, y) {
			return this.to_path(['L', x, y]);
		},
		close: function () {
			return 'z';
		},
		to_path: function (plist) {
			return plist[0] + plist.slice(1).join(' ');
		}
	};

	// Feature Colors
	var colors = {
		bg_text: "#aaa",
		plasmid: "#000",
		feature: "#f00",
		primer:  "#090",
		origin:  "#333",
		enzyme:  "#00c",
		orf:     "#00c8c8"
	};

	// Sequence data
	var sequence = {
		length: 0,
		features: []
	};

	///////////////////////////////////////////////////////////////////
	// BasicFeature class (private, internal class)
	// holds only the most essential information about a feature
	function BasicFeature(feat) {

		// Private data members, from the properties of the feature argument
		// since hash tables and objects are one and the same in js
		this.name = feat.feature;
		this.start = parseInt(feat.start);
		this.end = parseInt(feat.end);
		this.type = parseInt(feat.type_id);
        this.default_show_feature = 1;
		this.clockwise = feat.clockwise;
		this.cut = parseInt(feat.cut); // only for enzymes;

		this.other_cutters = []; // only for enzymes;

        // Not all features have this option, e.g. annotated ones we
        // have to show the feature.
        if ('show_feature' in feat) { 
			this.default_show_feature = parseInt(feat.show_feature); 
		}

		// Enzyme-only data access methods
		this.crosses_boundary = function () { return this.end < this.start };
		this.cut_count = function() { return this.other_cutters.length; }; // gives 0 if not enzyme

	} // End BasicFeature class

	///////////////////////////////////////////////////////////////////
	// Feature class (private, internal class)
	// Holds elements and properties common to all features which
	// are drawn
	function Feature(basic_feature) {

		var _this = Object.extend(basic_feature);

		// Type-based property selection
		_this.color = colors.feature;
		_this.width = Feature.feature_width;
		_this.draw_head = false;

		// Type-based property selection
		_this.opacity = Feature.feature_opacity;
		_this.opaque = false; // holds opacity for clicks

		switch(_this.type) {
			case ft.promoter:
			case ft.primer:
				_this.draw_head = true; // Promotors and primers are the only primer-colored
			case ft.terminator:   // features with heads
				_this.color = colors.primer;
				break;
			case ft.regulatory:
			case ft.origin:
				_this.color = colors.origin;
				break;
			case ft.enzyme:
				_this.color = colors.enzyme;
				_this.width = Feature.enzyme_width;
				_this.opacity = Feature.enzyme_opacity;
				break;
			case ft.orf:
				_this.color = colors.orf;
			case ft.gene:
				_this.draw_head = true;
				break;
		}

		// Radius or height at which to draw feature
		_this.position = 0;

		// The visual object to modify when accessing the feature.
		_this.feature_set = {};
		_this.arrow_set = {};
		_this.label_set = {};
		_this.label_drawn = false;

		// Actions for interactivity
		// Generic fading animation/property setting mechanism
		_this.fade = function (props, line_props) {
			var sets = this.paper.set();
			var lines = this.paper.set();
			sets.push(this.feature_set);
			lines.push(this.label_set[0]); // label line

			// Cutters: highlight other examples of this enzyme if
			// it's a multi-cutter
			if (this.type() == ft.enzyme) {
				for (var fx in this.other_cutters()) {
					var f = features[this.other_cutters()[fx]];
					sets.push(f.feature_set());
					lines.push(f.label_set()[0]);
				}
			}

			if (fade_time) { 
				sets.animate(props, fade_time); 
				lines.animateWith(sets, line_props, fade_time); 
			} else { 
				sets.attr(props);
				lines.attr(line_props); 
			}
		}

		_this.bolder = function () {
			var props = {"opacity": bold_opacity,
						 "font-weight": "bold" };
			if (this.type() == ft.enzyme) {
				props["stroke-width"] = enzyme_bold_weight;
			}
			var line_props = {"stroke": colors.plasmid, 
							  "stroke-width": label_line_bold_weight};
			this.fade(props, line_props);
		}

		_this.lighter = function () {
			var props = {"opacity": this.opacity,
						 "font-weight":"normal"};
			if (this.type() == ft.enzyme) {
				props["stroke-width"] = enzyme_weight;
			}
			var line_props = {"stroke": colors.bg_text,
							  "stroke-width": label_line_weight};
			this.fade(props, line_props);
		}

		// Toggle solid/light upon click
		_this.click = function (event) {
			if (_opaque) {
				this.lighter();
				this.opaque = false;
			} else {
				this.bolder();
				this.opaque = true;
			}
		};

		// Hovering: solid/light upon mouseover
		_this.mouse_over = function (event) {
			if (!this.opaque)
				this.bolder();
		}; // END Feature::mouse_over()

		_this.mouse_up = function (event) {
			if (!this.opaque)
				this.lighter();
		}; // END Feature::mouse_up()

		_this.hide = function () {
			if (this.visible) {
				if (this.feature_set) { this.feature_set.hide(); }
				this.visible = false;
				this.labeled = false;
			}
		}; // END Feature::hide()

		_this.show = function () {
			if (!this.visible) {
				if (this.feature_set) { this.feature_set.show(); }
				if (!this.labeled) {
					if (this.label_set) { this.label_set.hide(); }
				}
				this.visible = true;
			}
		}; // END Feature::show()

		_this.hide_label = function () {
			if (this.labeled) {
				if (this.label_set) { this.label_set.hide(); }
				this.labeled = false;
			}
		}; // END Feature::hide_label()

		_this.show_label = function () {
			if (!this.labeled) {
				if (this.label_set) { this.label_set.show(); }
				this.labeled = true;
			}
		}; // END Feature::show_label()

		_this.clear_label = function () {
			if (this.label_drawn) {
				if (this.label_set) {
					this.label_set.unclick(this.click);
					this.label_set.unhover(this.mouse_over, this.mouse_up);
					this.label_set.remove();
					this.label_set = paper.set();
				}
				this.labeled = false;
				this.label_drawn = false;
			}
		}; // END Feature::clear_label()

		// Should we draw the label?
		_this.should_draw_label = function () {
			// Don't bother unless we need to
			if (!this.visible || !this.labeled) 
				return false;
			return true;
		} // END Feature::should_draw_label()

		// What label should we draw?
		_this.label_name = function () {
			var label_name = _this.name();
			if (this.type == ft.enzyme) {
				label_name += " (" + this.cut + ")";
			}
			return label_name;
		} // END Feature::label_name()

		return _this;
	}; // END Feature Class

	// Feature property defaults are static members of the Feature class
	Feature.feature_width = 15;
	Feature.enzyme_width = 25;

	Feature.enzyme_weight = 1; // Restriction enzymes are drawn differently
							   // This controls their "thickness" on the map
	Feature.enzyme_bold_weight = 3; // How thick when highlighted
	Feature.feature_opacity = 0.7;
	Feature.enzyme_opacity = 0.7;
	Feature.bold_opacity = 1.0;
	Feature.head_width = 25;
	Feature.head_length = 7;


	///////////////////////////////////////////////////////////////////
	// Circular Feature class
	function CircularFeature(feature, map) {
		var _this = Object.extend(feature);

		// Default to plasmid radius, can be changed later on by other methods
		_this.position = map.plasmid_pos; 

		_this.feature_set = map.paper.set();
		_this.arrow_set = map.paper.set();
		_this.label_set = map.paper.set();

		// Calculated properties

		// Degree conversion, for overlap calculation:
		// for these functions, the sequence starts at 90 degrees and goes down.
		_this.start_degrees = function() {
			var sd;
			// Take the minimum head size into account. Only need to do this 
			// when the head is drawn and pointing clockwise, to
			// "push the start back."
			if (this.draw_head && this.clockwise) { 
				sd = map.convert.pos_to_angle(this.end) + this.size_degrees();
			} else { // Headless feature, or head is pointing the wrong way.
					 // Just give its typical start position
				sd = map.convert.pos_to_angle(this.start);
			}
			return sd;
		};

		_this.end_degrees = function() {
			var ed;
			// Take the minimum head size into account. Only need to do this 
			// when the head is drawn and pointing counterclockwise, to 
			// "push the end forward."
			if (this.draw_head && !this.clockwise) { // Take the minimum head size into account
				ed = map.convert.pos_to_angle(this.start) - this.size_degrees();
			} else { // Headless feature, or head is pointing the wrong way.
					 // Just give its typical end position
				ed = map.convert.pos_to_angle(this.end);
			}

			// For boundaries that cross the 0 point, ensure that they return
			// a number in the same range as everyone else
			if (this.crosses_boundary()) 
				ed += 360;

			return ed;
		};

		_this.size_degrees = function() {
			var szd; // size in degrees
			// Normal definition of size
			if (this.crosses_boundary()) 
				// Start and end are flipped here: non-intuitive
				szd = map.convert.seq_length_to_angle(sequence.length - this.start + this.end + 1);
			else
				szd = map.convert.seq_length_to_angle(this.end - this.start + 1);

			// Head size: return this if it's bigger
			if (this.draw_head) {
				// Convert the head length into degrees, just as you do
				// in the draw() method. Must recalcualte every time, as
				// radius may have changed
				var r_p = Math.sqrt(this.position * this.position + 
						Feature.head_length*Feature.head_length);
				var hszd = Raphael.deg(Math.asin(Feature.head_length/r_p));
				if (hszd > szd)
					szd = hszd;
			}

			return szd;
		};

		// Feature drawing
		_this.draw = function () {
			if (!_visible) { return; }

			// Convert from sequence positions to angles
			var a0 = map.convert.pos_to_angle(_this.start);
			var a1 = map.convert.pos_to_angle(_this.end);

			// Arrowhead drawing, if needed
			if (_this.draw_head) {

				// Arrow tip point lines up with a0 or a1 and it points
				// tangent to the circle.
				// We need to figure out how many radians the arrow takes up
				// in order to adjust a0 or a1 by that amount, and to set the 
				// base of the triangle even with that angle
				var r_p = Math.sqrt(_this.radius*_this.radius + 
						Feature.head_length*Feature.head_length);
				// "height" of the arrowhead, in degrees
				var a_b;
				var a_p = Raphael.deg(Math.asin(Feature.head_length/r_p));
				// Adjust the appropriate edge to compensate for the arrowhead
				if (_this.clockwise()) {
					a_b = (a1 + a_p) % 360 ; // base angle
					a_p = a1;       // point angle
					a1  = a_b;      // adjust arc edge
				} else {
					a_b = (a0 - a_p) % 360 ; // base angle
					a_p = a0;       // point angle
					a0  = a_b;      // adjust arc edge
				}
				var xy_p = map.convert.polar_to_rect(_this.radius, a_p);
				
				// bottom and top points, rectangular
				var xy_b = map.convert.polar_to_rect(_this.radius - Feature.head_width/2.0, a_b);
				var xy_t = map.convert.polar_to_rect(_this.radius + Feature.head_width/2.0, a_b);

				// Unlike the arc, the head is traced with a line, and
				// then created entirely with the fill color
				var head = paper.path(svg.move(xy_p.x, xy_p.y) +
									  svg.line(xy_b.x, xy_b.y) +
									  svg.line(xy_t.x, xy_t.y) + 
									  svg.close());
				head.attr({"stroke-width": 0,
						   "fill":         _this.color()});
				_arrow_set.push(head);
			}

			// Arc drawing
			if ((_this.crosses_boundary() || a1 < a0) && _this.type() != ft.enzyme) { 
				// Compensating for the head may have "taken up" all
				// the room on the plasmid, in which case no arc needs
				// to be drawn

				// Rectangular coordinates of the edges of the arc: 
				// arcs are drawn counterclockwise, even though the plasmid
				// sequence increases clockwise, so we flip the
				// indices
				var xy0 = map.convert.polar_to_rect(_this.radius, a1);
				var xy1 = map.convert.polar_to_rect(_this.radius, a0);

				// The arc has no fill-color: it's just a thick line
				var arc = paper.path(svg.move(xy0.x, xy0.y) +
									 svg.arc(_this.radius, xy1.x, xy1.y));
				arc.attr({"stroke-width": _this.width()});

				_arrow_set.push(arc);
			} else if (_this.type() == ft.enzyme) { 
				// Restriction enzymes get drawn on their own
				var xy0 = map.convert.polar_to_rect(_this.radius - _this.width()/2.0, 
						(a0+a1)/2.0);
				var xy1 = map.convert.polar_to_rect(_this.radius + _this.width()/2.0, 
						(a0+a1)/2.0);
				// Not really an arc, just a line, but left this way
				// for consistency
				var arc = paper.path(svg.move(xy0.x, xy0.y) +
									 svg.line(xy1.x, xy1.y));
				arc.attr({"stroke-width": enzyme_weight});
				arc.toBack();

				_arrow_set.push(arc);
			}

			_arrow_set.click(_click);
			_arrow_set.hover(_mouse_over, _mouse_up);

			_feature_set.push(_arrow_set);

			// Apply the feature-wide properties to the whole feature
			_feature_set.attr({"stroke":         _this.color(),
							   "stroke-linecap": "butt",
							   "opacity":        _opacity,
							   "title":          _this.name()});

		} // END CircularFeature::draw()

		// Set which label list this feature's label should be in
		_this.set_label_list = function () {
			if (!_this.should_draw_label()) { return; }

			// Figure out the center of the feature
			var a_c = (_this.start_degrees()+_this.end_degrees())/2.0;
			var adjust_a_c = a_c;
			if (adjust_a_c < 0) { adjust_a_c += 360; }

			// Figure out which section this label is in: divide
			// the grid up into eight sections.
			var section = Math.floor((_this.plasmid_start-a_c)/label_section_degree);

			var l = label_f_c[section].length;
			label_f_c[section][l] = [adjust_a_c,_this.label_name()];

		} // END CircularFeature::set_label_list()

		// Draw the label associated with that feature
		_this.draw_label = function () {
			if (!_this.should_draw_label()) { return; }

			if (_label_drawn)
				_this.clear_label();

			// Figure out the center of the feature
			var a_c = (_this.start_degrees()+_this.end_degrees())/2.0;
			var adjust_a_c = a_c;
			if (adjust_a_c < 0) { adjust_a_c += 360; }

			var xy0 = map.convert.polar_to_rect(_this.radius, a_c);
			
			// Figure out which section this label is in: divide
			// the grid up into eight sections.
			var section = Math.floor((_this.plasmid_start - a_c)/label_section_degree);
			// Figure out position in the label list.
			var pos_ls = 0
			for (pos_ls=0; pos_ls<label_f_c[section].length; pos_ls++) {
				if (label_f_c[section][pos_ls][0] == adjust_a_c) {
					// Claim this spot, 999 is not a valid value for
					// adjust_a_c.
					label_f_c[section][pos_ls][0] = 999;
					break;
				}
			}
			var sec_labels = label_f_c[section].length;
			var y_shift = pos_ls*label_letter_height;
			var xy1 = {}
			xy1.x = label_list_pos[section][0]
			xy1.y = label_list_pos[section][1]

			// We want to minimize the number of label lines that
			// cross. Which means depends on which section we are in,
			// we draw labels in different orders. See draw_labels on
			// how the positions of each label section are
			// computed. Remember, because we are sorted by
			// label_f_c, we are going counter clockwise on the
			// circle, drawing label for the feature with higher
			// bp first. label_f_c has the lower x and y
			// coordinates of each section.
			if (section == 0 || section == 1) {
				// upper right, higher bp at bottom
				xy1.y -= y_shift;
			}
			else if (section == 2 || section == 3) {
				// lower right, higher bp at bottom
				xy1.y -= y_shift;
			}
			else if (section == 4 || section == 5) {
				// lower left, higher bp on top
				xy1.y = xy1.y - sec_labels*label_letter_height + y_shift;
			}
			else if (section == 6 || section == 7) {
				// upper left, high bp on top
				xy1.y = xy1.y - sec_labels*label_letter_height + y_shift;
			}

			// Draw the line to the label position
			var label_line = paper.path(svg.move(xy0.x, xy0.y) +
										svg.line(xy1.x, xy1.y));
			label_line.attr({"stroke": colors.bg_text,
							 "stroke-width": label_line_weight,
							 "opacity": 0.5 });

			// Enzymes show their cut sites in the label
			var label_name = _this.label_name();
			var label = paper.text(xy1.x, xy1.y, label_name);

			if (section > 3) {
				// Left half of wheel: align right
				label.attr({"text-anchor": "end"});
			}
			else {
				// Right half of wheel: align left
				label.attr({"text-anchor": "start"});
			}

			label.attr({"fill": _this.color(),
						"font-size": label_font_size,
						"opacity": 1.0 });

			_label_set.push(label_line);
			_label_set.push(label);

			// Handlers
			_label_set.click(_click);
			_label_set.hover(_mouse_over, _mouse_up);

			// Only push label_line, so when we fade in and out,
			// we don't also fade the label.
			_feature_set.push(label_line);

			_labeled = true;
			_label_drawn = true;
		} // END CircularFeature::draw_label()

		return _this;
	}; // END CircularFeature Derived Class


	///////////////////////////////////////////////////////////////////
	// Map Class 
	function Map(options) {
		// Map-specific canvas element
		this.paper = {};

		// Map-specific feature list
		this.features = [];

		// Paper setup - not the final width, but how we will draw the
		// map, we will scale later on
		this.width = 800;
		this.height = 800;
		this.cx = this.width/2;
		this.cy = this.height/2;

		// Where to draw the map
		this.dom_id = 'giraffe-draw-map';
		if ('map_dom_id' in options) {
			this.dom_id = options['map_dom_id'];
		}

		// Final size
		this.final_width = 640;
		this.final_height = 640;
		if ('map_width' in options) {
			this.final_width = parseInt(options['map_width'])
		}
		if ('map_height' in options) {
			this.final_height = parseInt(options['map_height'])
		}

		// Global plasmid info
		this.plasmid_start;
		this.plasmid_end;

		// Levels
		this.spacing = 20;
		this.plasmid_pos;
		this.label_offset = 10;
		if ('label_offset' in options) {
			this.label_offset = parseInt(options['label_offset']);
		}

		// Cutters to show
		this.cutters_to_show = [1];
		if ('cutters' in options) {
			this.cuters_to_show = options['cutters'];
		}

		// Animation properties
		this.fade_time = 0;
		if ('fade_time' in options) {
			fade_time = parseInt(options['fade_time'])
		}

		// Tic marks
		this.tic_mark_length = 15;

		// Labels and other text
		this.label_line_weight = 1;
		this.label_line_bold_weight = 1.5 * label_line_weight;
		this.label_font_size = '13pt';
		this.plasmid_font_size = '16pt';
		this.plasmid_name = '';
		if ('plasmid_name' in options) {
			plasmid_name = options['plasmid_name'];
		}

		if ('opacity' in options) {
			Feature.feature_opacity = parseFloat(options['opacity']);
			Feature.enzyme_opacity = parseFloat(options['opacity']);
		}

        this.label_letter_height = 0;
        this.label_letter_width = 0;

		// Save the options
		this.options = options;


		///////////////////////////////////////////////////////////////////
		// Methods
		this.extend_basic_features = function (basic_features) {
			for (var bfx = 0; bfx < basic_features.length; bfx++) {
				var extFeat = Feature(basic_features[bfx]);
				// Feature-specific option
				this.features.push(extFeat);
			}
		}

		this.draw_features = function () {
			for (var fx in this.features) {
				this.features[fx].draw();
			}
		}

		// Move features that overlap to other radii.
		this.resolve_conflicts = function () {
			// Overlaps
			var min_overlap_cutoff = -0.1; // in degrees
			var min_overlap_pct = 0.01;
			var min_overlap_feature_size = 0.5; // in degrees
		
			var conflicts;
			var rad = plasmid_radius; // current radius
			var rx = 1;               // radius counter
			var max_rad = plasmid_radius;

			function push(winner, loser) {
				// Record that the push happened
				winner.pushed_features.push(loser); 
				conflicts++;

				// Do it
				loser.radius = new_rad; 

				if (_debug) console.warn(loser.name() + " pushed by " + winner.name());
				
				// Since loser was pushed, un-push all the 
				// features it caused to be pushed, as long as
				// those features were not in conflict with the winner
				for (var pfx in loser.pushed_features) {
					var pf = loser.pushed_features[pfx];
					// Check for conflict with other the winner feature itself.
					// If there's no conflict, we can pushh it back safely.
					if (pf.start_degrees() - winner.end_degrees() <= min_overlap_cutoff ||
						winner.start_degrees() - pf.end_degrees() <= min_overlap_cutoff) {
						if (_debug)
							console.warn(pf.name() + "unpushed, because " 
								+ loser.name() + " pushed by " + winner.name());
						pf.radius = rad;
					}
				}
			}

			do {
				// Keep alternating between inside and outside the plasmid.
				var new_rad = rad + Math.pow(-1, rx) * rx * _this.spacing;

				conflicts = 0; // Assume you have no conflicts until you find some

				// Clear the record of who pushed whom
				for (var fx in features) {
					features[fx].pushed_features = [];
				}

				var biggest_size = 0;
				var biggest_feature;
				var furthest_point = _this.plasmid_start; // Start at a complete lower bound

				// Go through the feature list twice, to make sure that features
				// that cross the boundary are resolved
				for (var fx = 0; fx < 2 * features.length; fx++) {
					var f = features[fx % features.length];
					if (f.radius == rad && f.type() != ft.enzyme) { 
						var new_size = f.size_degrees();
						var overlap = -(furthest_point - f.start_degrees());
						if (overlap <= min_overlap_cutoff) { 
							// We've cleared all potential conflicts: reset
							// the indicators
							biggest_size = new_size;
							biggest_feature = f;
							furthest_point = f.end_degrees();
						// since we go around twice, it is now possible
						// for a feature to "conflict with itself," so we
						// explicitly prevent this
						} else if ( !(biggest_feature === f) && 
								   biggest_size > min_overlap_feature_size &&
								   new_size > min_overlap_feature_size &&
								  (overlap <= 0 || 
								  (overlap/biggest_size > min_overlap_pct &&
								   overlap/new_size > min_overlap_pct))) {
							// Overlap: conflict!
							if (new_size > biggest_size) { // This feature is top dog,
														   // move the original to the
														   // new radius
								push(f, biggest_feature);

								// Update the new top dog
								biggest_size = new_size;
								biggest_feature = f;
								furthest_point = f.end_degrees();

							} else { // The original feature is top dog. move the new
									 // feature to the new radius

								push(biggest_feature, f);
							}

						}
					}
				}

				// Keep track of the biggest radius reached
				if (rad > max_rad)
					max_rad = rad;

				// Move on to the next radius
				rad = new_rad;
				rx++;
				
			} while (conflicts > 0); // Keep adding levels of resolution

			return max_rad;
		}

		// Make sure that the appropriate cutters are shown
		this.show_hide_cutters = function () {
			for (var fx in features) {
				var f = features[fx];
                if (f.default_show_feature()) {
                    // Only draw enzymes if they are in the list of
                    // cutters to show - i.e. 1 cutter, 2 cutters,
                    // etc.
                    if (f.type() == ft.enzyme) {
					    if (cutters_to_show.indexOf(f.cut_count()) < 0) {
						    f.hide();
						    f.clear_label();
					    } else {
						    f.show();
						    f.show_label();
					    }
				    }
                }
                else {
                    // If the enzyme is not set to be shown by
                    // default, don't show it
                    f.hide();
                    f.clear_label();
                }
			}
		}


	} // End Map Class()

	///////////////////////////////////////////////////////////////////
	// Circular Map Drawing Class
	this.CircularMap = function(options) {

		// Extend a new base Map object
		var _this = Object.extend(new Map(options))

		// Global plasmid info
		_this.plasmid_start = 90; // degrees
		_this.plasmid_end = _this.plasmid_start - 360; // degrees

		// Conversion Object: local to this function because it assumes a 
		// circular geometry
		// Groups conversions into handy section
		_this.convert = {
			pos_to_angle: function (p) {
				//     start at the top of the circle
				return _this.plasmid_start - (p/sequence.length ) * 360;
			},
			seq_length_to_angle: function (l) {
				//     just like pos_to_angle, but without caring about the start
				return (l/sequence.length ) * 360;
			},
			angle_to_pos: function (a) {
				//     start at the top of the circle
				return Math.round(1 + ((sequence.length - 1)/360) * 
						((360 + _this.plasmid_start - a) % 360));
			},
			/* Angle a is in degrees from the horizontal, counterclockwise, and
			 * r is relative to the center of the paper */
            polar_to_rect_center_at_zero: function (r, a) {
				var rect = {};
				rect.x = r * Math.cos(Raphael.rad(a));
				rect.y = r * Math.sin(Raphael.rad(a));
				return rect;
            },
			polar_to_rect: function (r, a) {
			    var rect = convert.polar_to_rect_center_at_zero(r,a);
				rect.x += _this.cx;
				// Coordinates increase as you go down, so y is flipped.
                rect.y = _this.cy - rect.y;
				return rect;
			}
		};

		// This is based on using 8 label lists, which is pretty much hard
		// coded in a few places, so don't change this unless you figure
		// out how to change the number of label lists.
		var label_section_degree = 45;

        function label_list_section_angle(section) {
		    return _this.plasmid_start - label_section_degree/2.0 - 
				section * label_section_degree;
        };

		///////////////////////////////////////////////////////////////////
		// Drawing utility functions

		// Circle setup
		function draw_plasmid() {
			function draw_tic_mark(a) {
				var tic_mark_radius = _this.plasmid_pos - _this.spacing - _this.tic_mark_length/2;
				var tic_label_radius = tic_mark_radius - 1.5*_this.tic_mark_length;

				var r0 = tic_mark_radius - tic_mark_length/2;
				var r1 = tic_mark_radius + tic_mark_length/2;
				var xy0 = convert.polar_to_rect(r0,a);
				var xy1 = convert.polar_to_rect(r1,a);
				var tic = paper.path(svg.move(xy0.x, xy0.y) +
									 svg.line(xy1.x, xy1.y));
				tic.attr({"stroke": colors.bg_text});

				var xyl = convert.polar_to_rect(tic_label_radius, a);
				var label = paper.text(xyl.x, xyl.y, String(convert.angle_to_pos(a)));
				label.attr({"fill": colors.bg_text});
				if (a < _this.plasmid_start || a > 360 - _this.plasmid_start) { // Right half of wheel: align right
					label.attr({"text-anchor": "end"});
				} else if (a > _this.plasmid_start && a < 360 - _this.plasmid_start) { // Left half of wheel: align left
					label.attr({"text-anchor": "start"});
				} // Top and bottom default to middle, which is correct
			}

			var plasmid = paper.circle(cx, cy, plasmid_radius);
			plasmid.attr("stroke", colors.plasmid);
			var title = sequence.length + ' bp';
			if (plasmid_name != "") {
				title = plasmid_name + "\n\n" + title;
			}
			var plasmid_label = paper.text(cx, cy, title);
			plasmid_label.attr({"fill":      colors.plasmid,
								"font-size": plasmid_font_size, });

			for (var ang = 0; ang < 360; ang += 30) {
				draw_tic_mark(ang);
			}
		}

		// Global label list: keeps track of which label should be in each
		// label list, and where the label line should point to, so we can
		// use this information to figure out where to put the label and
		// minimize the number of lines that intersect.
		var label_f_c = new Array(8);
		var label_list_pos = new Array(8);

        function set_label_lists() {
            // Global: keeps track of feature centers for each label
            // list, we need this to compute exactly where a label
            // should be within a label list, so to minimize
            // intersecting lines.
			label_f_c = [[], [], [], [], [], [], [], []];
			for (var fx = features.length - 1; fx >= 0; fx--) {
				features[fx].set_label_list();
			}
        }

		function draw_labels(label_radius) {

            // lower x, y starting position for each label list
            label_list_pos = [[0,0], [0,0], [0,0], [0,0],
							  [0,0], [0,0], [0,0], [0,0]];
		
			// Iterate counterclockwise, first get counts
			// Sort feature center list for each label list, and also
			// figure out where each label list should start
			for (var i=0; i<label_f_c.length; i++) {
				label_f_c[i].sort(function(a,b){return (a[0]-b[0])})
				var section_angle = label_list_section_angle(i);
				var xy1 = convert.polar_to_rect(label_radius, section_angle);

                // for each section, we also shift the x coordinate to
                // be further away from the circle, so that as much as
                // possible, the angle between a) line from the label
                // to the feature and b) the label is more than 90
                // degrees (i.e. visually, you don't have lines going
                // "backward").
                //
                // we also compute the lower y coordinate of each
                // label list below.
				if (i == 0 || i == 1) {
					xy1.x += 60;
				}
				else if (i == 2 || i == 3) {
					xy1.y += label_f_c[i].length*label_letter_height;
					xy1.x += 60;
				}
				else if (i == 4 || i == 5) {
					xy1.y += label_f_c[i].length*label_letter_height;
					xy1.x -= 60;
				}
				else if (i == 6 || i == 7) {
					xy1.x -= 60;
				}
				label_list_pos[i][0] = xy1.x;
				label_list_pos[i][1] = xy1.y;
			}
	 
			// Finally draw labels
			for (var fx = features.length - 1; fx >= 0; fx--) {
				features[fx].draw_label();
			}
		}

		function draw() { // Draw the circular map
            // Extend basic features to get list of circular features
			extend_features();
            // Hide the right cutters
            show_hide_cutters();

            // Resolve conflicts on the circle, push some overlapping
            // features to other radii
			var max_radius = resolve_conflicts();
			var label_radius = max_radius + label_radius_offset; 
            // Determine which labels are in which lists
            set_label_lists();

            // Figure out outter edge of label lists
            //
            // Just an educated guess based on 13pt font. we will use
            // this to compute height of label lists. These are
            // conservative.
            label_letter_height = 15;
            label_letter_width = 12;
          
            var min_x = _this.width/2;
            var max_x = _this.width/2;
            var min_y = _this.width/2;
            var max_y = _this.width/2;
			var label_radius = max_radius + label_radius_offset; 
            for (var section=0; section<label_f_c.length; section++) {
                var list_max_letters = 0;
                for (var i=0; i<label_f_c[section].length; i++) {
                    if (label_f_c[section][i][1].length > list_max_letters) {
                        list_max_letters = label_f_c[section][i][1].length;
                    }
                }
                // +1 - i am not sure why we need it, but otherwise it
                // crops the last label
                var list_height = (label_f_c[section].length+1)*label_letter_height;
                var list_width = list_max_letters*label_letter_width;
				var section_angle = label_list_section_angle(section);
				var xy = convert.polar_to_rect(label_radius,section_angle);

				if (section == 0 || section == 1) {
                    // upper right
                    if (min_y > xy.y-list_height) { min_y = xy.y-list_height; }
                    if (max_x < xy.x+list_width) { max_x = xy.x+list_width; }
				}
				else if (section == 2 || section == 3) {
					// lower right
                    if (max_y < xy.y+list_height) { max_y = xy.y+list_height; }
                    if (max_x < xy.x+list_width) { max_x = xy.x+list_width; }
				}
				else if (section == 4 || section == 5) {
					// lower left
                    if (max_y < xy.y+list_height) { max_y = xy.y+list_height; }
                    if (min_x > xy.x-list_width) { min_x = xy.x-list_width; }
				}
				else if (section == 6 || section == 7) {
					// upper left
                    if (min_y > xy.y-list_height) { min_y = xy.y-list_height; }
                    if (min_x > xy.x-list_width) { min_x = xy.x-list_width; }
                }
            }

            // Now we have a new bounding box: min_x,min_y to max_x,max_y

            var right_x_extend = max_x-cx;
            var left_x_extend = cx-min_x;
            var top_y_extend = cy-min_y;
            var bot_y_extend = max_y-cy;
            var bb_width = max_x-min_x;
            var bb_height = max_y-min_y;

		    _this.width = bb_width;
		    _this.height = bb_height;
            cx = left_x_extend;
            cy = top_y_extend;

			paper = ScaleRaphael(_this.dom_id, _this.width, _this.height); // global
            for (var fx in features) {
                features[fx].initialize();
            }

            // figure out the real height of labels
			var label = paper.text(0,0,'M');
			label.attr({"font-size": label_font_size});
			label_letter_height = label.getBBox().height; // global
			label_letter_width = label.getBBox().width; // global
			paper.clear();

			draw_plasmid();
			draw_features(); // Draw all the features initially
			draw_labels(label_radius); // Draw only the necessary labels

			// Rescale
			if (_this.final_width != _this.width ||
				_this.final_height != _this.height) {
				// "center" parameter just adds unnecessary CSS to the container
				// object to give it an absolute position: not what we need
				paper.changeSize(_this.final_width,_this.final_height,false,false)
			}
		}

		///////////////////////////////////////////////////////////////////
		// Main entry point.
		draw();

		// Export the main properties as part of the CircularMap object
		this.paper = paper;
		this.draw = draw;
		this.features = features;
	}; // End CircularMap()

	///////////////////////////////////////////////////////////////////
	// Linear Map Drawing Class
	this.LinearMap = function (options) {
	
		var plasmid_y = cy;
		var plasmid_width = _this.width * 0.9;
		var plasmid_left = (_this.width - plasmid_width) / 2;
		var plasmid_right = plasmid_left + plasmid_width;

		// Heights of levels
		var y_spacing = 20; // spacing
		var label_y_offset = 10;
		if ('label_offset' in options) {
			label_y_offset = parseInt(options['label_offset']);
		}

		// Feature visual properties
		var enzyme_weight = 1; // Restriction enzymes are drawn differently
							   // This controls their "thickness" on the map
		var enzyme_bold_weight = 3; // How thick when highlighted
		var feature_opacity = 0.7;
		var enzyme_opacity = 0.7;
		if ('opacity' in options) {
			feature_opacity = parseFloat(options['opacity']);
			enzyme_opacity = parseFloat(options['opacity']);
		}
		var bold_opacity = 1.0;

		// Cutters to show
		var cutters_to_show = [1];
		if ('cutters' in options) {
			cutters_to_show = options['cutters'];
		}

		// Animation properties
		var fade_time = 0;
		if ('fade_time' in options) {
			fade_time = parseInt(options['fade_time'])
		}

		// Tic marks
		var tic_mark_length = 15;
		// Title
		var title_y = 3 * y_spacing;

		// Labels and other text
		var label_line_weight = 1;
		var label_line_bold_weight = 1.5 * label_line_weight;
		var label_font_size = '13pt';
		var plasmid_font_size = '16pt';
		var plasmid_name = '';
		if ('plasmid_name' in options) {
			plasmid_name = options['plasmid_name'];
		}

        var label_letter_height = 0;
        var label_letter_width = 0;

		var convert = {
			pos_to_x: function (p) {
				return plasmid_left + (p/sequence.length ) * plasmid_width;
			}
		};

		// TODO: MAJOR CODE REORGANIZATION: MERGE COMMON ELEMENTS INTO ONE CLASS
		function LinearFeature(basic_feature) {
			// Clone the basic feature, to extend it later
			function Clone() {}; // empty function to use as a hanger for prototype
			Clone.prototype = basic_feature;
			var _this = new Clone(); // Make a new "this" pointer to return at
			                         // the end
			// The result of this function will be a LinearFeature object

			// The visual object to modify when accessing the feature.
			var _feature_set;
			var _arrow_set;
			var _label_set;
			var _label_drawn = false;

			// Visual properties
			var _visible = true;
			var _labeled = true;

			// Type-based property selection
<<<<<<< HEAD
			var _color = colors.feature;
			var _width = feature_width;
			var _draw_head = false;
			var _opacity = feature_opacity;
			var _opaque = false; // holds opacity for clicks
			switch(_this.type()) {
				case ft.promoter:
				case ft.primer:
					_draw_head = true; // Promotors and primers are the only primer-colored
				case ft.terminator:   // features with heads
					_color = colors.primer;
					break;
				case ft.regulatory:
				case ft.origin:
					_color = colors.origin;
					break;
				case ft.enzyme:
					_color = colors.enzyme;
					_width = enzyme_width;
					_opacity = enzyme_opacity;
					break;
                case ft.orf:
                    _color = colors.orf;
				case ft.gene:
					_draw_head = true;
					break;
			}

			// Accessors for private properties set at creation
			_this.visible = function() { return _visible; };
			_this.labeled = function() { return _labeled; };

=======
			var _opacity = feature_opacity;
			var _opaque = false; // holds opacity for clicks
			switch(_this.type()) {
				case ft.enzyme:
					_opacity = enzyme_opacity;
					break;
			}

>>>>>>> 40bb57ff
			_this.y = plasmid_y; // default to plasmid height

			// Check to see if label has been drawn yet
			_this.label_drawn = function() { return _label_drawn; };
			_this.feature_set = function() { return _feature_set };
			_this.label_set = function() { return _label_set };

            _this.initialize = function() {
			    _feature_set = paper.set();
			    _arrow_set = paper.set();
			    _label_set = paper.set();
            }

			_this.draw = function () {
				// Don't draw features that cross the boundary, as this is not
				// a circular plasmid
                if (!_visible || _this.crosses_boundary()) { return; }

				// Convert from sequence positions to x-coords
				var x0 = convert.pos_to_x(_this.start());
				var x1 = convert.pos_to_x(_this.end());

				// Arrowhead drawing, if needed
<<<<<<< HEAD
				if (_draw_head) {
					var hx_tip, hx_back;
					if (_this.clockwise()) {
						hx_tip = x1;
						x1 -= head_length;
						hx_back = x1;
					} else {
						hx_tip = x0;
						x0 += head_length;
=======
				if (_this.draw_head()) {
					var hx_tip, hx_back;
					if (_this.clockwise()) {
						hx_tip = x1;
						x1 -= Feature.head_length;
						hx_back = x1;
					} else {
						hx_tip = x0;
						x0 += Feature.head_length;
>>>>>>> 40bb57ff
						hx_back = x0;
					}

					// Unlike the body, the head is traced with a line, and
					// then created entirely with the fill color
					var head = paper.path(svg.move(hx_tip, _this.y) +
<<<<<<< HEAD
					                 svg.line(hx_back, _this.y - head_width/2.0) +
					                 svg.line(hx_back, _this.y + head_width/2.0) +
					                 svg.close());
					head.attr({"stroke-width": 0,
							   "fill":         _color});
=======
					                 svg.line(hx_back, _this.y - Feature.head_width/2.0) +
					                 svg.line(hx_back, _this.y + Feature.head_width/2.0) +
					                 svg.close());
					head.attr({"stroke-width": 0,
							   "fill":         _this.color()});
>>>>>>> 40bb57ff
					_arrow_set.push(head);
				}

				// Body drawing
				if (x0 < x1 && _this.type() != ft.enzyme) { 
					// Compensating for the head may have "taken up" all
					// the room on the plasmid, in which case no arc needs
					// to be drawn

					// The body has no fill-color: it's just a thick line
					var body = paper.path(svg.move(x0, _this.y) +
						  				  svg.line(x1, _this.y));
<<<<<<< HEAD
					body.attr({"stroke-width": _width});
=======
					body.attr({"stroke-width": _this.width()});
>>>>>>> 40bb57ff

					_arrow_set.push(body);
				} else if (_this.type() == ft.enzyme) { 
					// Restriction enzymes get drawn on their own
					var x_m = (x0 + x1)/2;

<<<<<<< HEAD
					var body = paper.path(svg.move(x_m, _this.y - _width/2.0) +
					                      svg.line(x_m, _this.y + _width/2.0));
=======
					var body = paper.path(svg.move(x_m, _this.y - _this.width()/2.0) +
					                      svg.line(x_m, _this.y + _this.width()/2.0));
>>>>>>> 40bb57ff
					body.attr({"stroke-width": enzyme_weight});
					body.toBack();

					_arrow_set.push(body);
				}

				//_arrow_set.click(_click);
				//_arrow_set.hover(_mouse_over, _mouse_up);

				_feature_set.push(_arrow_set);

				// Apply the feature-wide properties to the whole feature
<<<<<<< HEAD
				_feature_set.attr({"stroke":         _color,
=======
				_feature_set.attr({"stroke":         _this.color(),
>>>>>>> 40bb57ff
								   "stroke-linecap": "butt",
								   "opacity":        _opacity,
								   "title":          _this.name()});

			} // END LinearFeature::draw()
			return _this;
		}; // END LinearFeature Class

		function draw_plasmid() {
			function draw_tic_mark(p) {
				var tic_mark_y = _this.plasmid_pos + _this.spacing;
				var tic_label_y = tic_mark_y + 1.5*_this.tic_mark_length;

				var x = convert.pos_to_x(p);
				var y0 = tic_mark_y - tic_mark_length/2;
				var y1 = tic_mark_y + tic_mark_length/2;
				var tic = paper.path(svg.move(x, y0) +
									 svg.line(x, y1));
				tic.attr({"stroke": colors.bg_text});

				var label = paper.text(x, tic_label_y, String(p));
				label.attr({"fill": colors.bg_text});
			}

			var plasmid = paper.path(svg.move(plasmid_left,  plasmid_y) +
									 svg.line(plasmid_right, plasmid_y));

			plasmid.attr("stroke", colors.plasmid);
			var title = sequence.length + ' bp';
			if (plasmid_name != "") {
				title = plasmid_name + "\n\n" + title;
			}
			var plasmid_label = paper.text(cx, title_y, title);
			plasmid_label.attr({"fill":      colors.plasmid,
								"font-size": plasmid_font_size, });

			// Set the scale to be the order of magnitude of seq_length
			// i.e. 100, 1000, 10, etc.
			var scale = Math.pow(10, Math.floor(Math.log(sequence.length )/Math.log(10)))
			for (var xx = scale; xx <=sequence.length ; xx += scale) {
				draw_tic_mark(xx);
			}

		}

<<<<<<< HEAD
		function extend_features() {
			for (var bfx = 0; bfx < basic_features.length; bfx++) {
				features.push(new LinearFeature(basic_features[bfx]));
			}
		}

		// XXX copy-and-pasted: eliminate redundancy
		function draw_features() {
			for (var fx in features) {
				features[fx].draw();
			}
		}
=======
>>>>>>> 40bb57ff

		function draw() { // Draw the linear map
            // Extend basic features to get list of linear features
			extend_features();
            // Hide the right cutters
            //show_hide_cutters();
            // Resolve conflicts on the line, push some overlapping
            // features to other radii
			//var max_height = resolve_conflicts();
			//var label_height = max_height + label_height_offset; 
        
<<<<<<< HEAD
			paper = ScaleRaphael(map_dom_id, map_width, map_height); // global
=======
			paper = ScaleRaphael(_this.dom_id, _this.width, _this.height); // global
>>>>>>> 40bb57ff
            for (var fx in features) {
                features[fx].initialize();
            }

			draw_plasmid();
			draw_features(); // Draw all the features initially
			//draw_labels(label_height); // Draw only the necessary labels

			// Rescale
			if (_this.final_width != _this.width ||
				_this.final_height != _this.height) {
				// "center" parameter just adds unnecessary CSS to the container
				// object to give it an absolute position: not what we need
				paper.changeSize(_this.final_width,_this.final_height,false,false)
			}
		}
		///////////////////////////////////////////////////////////////////
		// Main entry point.
		draw();

		// Export the main properties as part of the LinearMap object
		this.paper = paper;
		this.draw = draw;
		this.features = features;
	}; // End LinearMap()


	///////////////////////////////////////////////////////////////////
	// JSON Parsing and initialization
	window.GiraffeDraw = function (features_json) {
		sequence.features = []; // package scope
		sequence.length = features_json[0]; // package scope

		for (var ix = 1; ix < features_json.length; ix++) {
			sequence.features.push(new Feature(features_json[ix]));
		}

		// Now that the features are parsed, calculate how many instances
		// of each cutter type there are.
		cut_counts(sequence.features); 
	}

	// Private function
	// Calculate cut counts of all restriction enzyme
	function cut_counts(features) {
		var cut_counts = {}; 
		var f;
		// Calculate the counts
		for (var fx in features) {
			f = features[fx];
			if (f.type() == ft.enzyme) {
				// Store indices, not Feature objects, because
				// the objects will change, depending on
				// the kind of map is drawn
				if (f.name() in cut_counts)
					cut_counts[f.name()].push(fx);
				else
					cut_counts[f.name()] = [fx];
			}
		}
		// Store them for each enzyme feature
		for (var fx in features) {
			f = features[fx];
			if (f.type() == ft.enzyme)
				f.set_other_cutters(cut_counts[f.name()]);
		}
	}

})();<|MERGE_RESOLUTION|>--- conflicted
+++ resolved
@@ -1253,7 +1253,6 @@
 			var _labeled = true;
 
 			// Type-based property selection
-<<<<<<< HEAD
 			var _color = colors.feature;
 			var _width = feature_width;
 			var _draw_head = false;
@@ -1286,16 +1285,6 @@
 			_this.visible = function() { return _visible; };
 			_this.labeled = function() { return _labeled; };
 
-=======
-			var _opacity = feature_opacity;
-			var _opaque = false; // holds opacity for clicks
-			switch(_this.type()) {
-				case ft.enzyme:
-					_opacity = enzyme_opacity;
-					break;
-			}
-
->>>>>>> 40bb57ff
 			_this.y = plasmid_y; // default to plasmid height
 
 			// Check to see if label has been drawn yet
@@ -1319,7 +1308,6 @@
 				var x1 = convert.pos_to_x(_this.end());
 
 				// Arrowhead drawing, if needed
-<<<<<<< HEAD
 				if (_draw_head) {
 					var hx_tip, hx_back;
 					if (_this.clockwise()) {
@@ -1329,36 +1317,17 @@
 					} else {
 						hx_tip = x0;
 						x0 += head_length;
-=======
-				if (_this.draw_head()) {
-					var hx_tip, hx_back;
-					if (_this.clockwise()) {
-						hx_tip = x1;
-						x1 -= Feature.head_length;
-						hx_back = x1;
-					} else {
-						hx_tip = x0;
-						x0 += Feature.head_length;
->>>>>>> 40bb57ff
 						hx_back = x0;
 					}
 
 					// Unlike the body, the head is traced with a line, and
 					// then created entirely with the fill color
 					var head = paper.path(svg.move(hx_tip, _this.y) +
-<<<<<<< HEAD
 					                 svg.line(hx_back, _this.y - head_width/2.0) +
 					                 svg.line(hx_back, _this.y + head_width/2.0) +
 					                 svg.close());
 					head.attr({"stroke-width": 0,
 							   "fill":         _color});
-=======
-					                 svg.line(hx_back, _this.y - Feature.head_width/2.0) +
-					                 svg.line(hx_back, _this.y + Feature.head_width/2.0) +
-					                 svg.close());
-					head.attr({"stroke-width": 0,
-							   "fill":         _this.color()});
->>>>>>> 40bb57ff
 					_arrow_set.push(head);
 				}
 
@@ -1371,24 +1340,15 @@
 					// The body has no fill-color: it's just a thick line
 					var body = paper.path(svg.move(x0, _this.y) +
 						  				  svg.line(x1, _this.y));
-<<<<<<< HEAD
 					body.attr({"stroke-width": _width});
-=======
-					body.attr({"stroke-width": _this.width()});
->>>>>>> 40bb57ff
 
 					_arrow_set.push(body);
 				} else if (_this.type() == ft.enzyme) { 
 					// Restriction enzymes get drawn on their own
 					var x_m = (x0 + x1)/2;
 
-<<<<<<< HEAD
 					var body = paper.path(svg.move(x_m, _this.y - _width/2.0) +
 					                      svg.line(x_m, _this.y + _width/2.0));
-=======
-					var body = paper.path(svg.move(x_m, _this.y - _this.width()/2.0) +
-					                      svg.line(x_m, _this.y + _this.width()/2.0));
->>>>>>> 40bb57ff
 					body.attr({"stroke-width": enzyme_weight});
 					body.toBack();
 
@@ -1401,11 +1361,7 @@
 				_feature_set.push(_arrow_set);
 
 				// Apply the feature-wide properties to the whole feature
-<<<<<<< HEAD
 				_feature_set.attr({"stroke":         _color,
-=======
-				_feature_set.attr({"stroke":         _this.color(),
->>>>>>> 40bb57ff
 								   "stroke-linecap": "butt",
 								   "opacity":        _opacity,
 								   "title":          _this.name()});
@@ -1451,7 +1407,6 @@
 
 		}
 
-<<<<<<< HEAD
 		function extend_features() {
 			for (var bfx = 0; bfx < basic_features.length; bfx++) {
 				features.push(new LinearFeature(basic_features[bfx]));
@@ -1464,8 +1419,6 @@
 				features[fx].draw();
 			}
 		}
-=======
->>>>>>> 40bb57ff
 
 		function draw() { // Draw the linear map
             // Extend basic features to get list of linear features
@@ -1477,11 +1430,7 @@
 			//var max_height = resolve_conflicts();
 			//var label_height = max_height + label_height_offset; 
         
-<<<<<<< HEAD
-			paper = ScaleRaphael(map_dom_id, map_width, map_height); // global
-=======
 			paper = ScaleRaphael(_this.dom_id, _this.width, _this.height); // global
->>>>>>> 40bb57ff
             for (var fx in features) {
                 features[fx].initialize();
             }
