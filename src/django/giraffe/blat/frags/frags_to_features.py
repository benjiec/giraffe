--- conflicted
+++ resolved
@@ -300,13 +300,6 @@
             if self.feature_index in globals()["_debug_features_to_observe"]:
                 print "local index %d is %s" % \
                       (self.feature_index, self.feature.name)
-
-
-        if globals()["_debug"]: 
-            if self.feature_index in globals()["_debug_features_to_observe"]:
-                print "local index %d is %s" % \
-                      (self.feature_index, self.feature.name)
-
 
         # Variant labels for genes
         #  XXX FeatureType-Dependent Code
@@ -538,10 +531,6 @@
         calculating whether or not the missing fragments are due to a deletion
         or not.
         """
-<<<<<<< HEAD
-=======
-        #hypo_train = deepcopy(self.train)
->>>>>>> 05e93871
         hypo_train = FragTrain(self.train.feature,
                 mutations = self.train.mutations,
                 inserts = self.train.inserts)
