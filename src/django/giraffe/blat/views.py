from django.http import HttpResponse
from django.core import serializers
import json
import httplib

import models

from django.shortcuts import redirect
from django.core.urlresolvers import reverse
from django.shortcuts import render_to_response
from django.template import RequestContext


def post(request):
    assert (request.method == 'POST')
    db_name = request.POST['db']
    sequence = request.POST['sequence']
    hash = models.Giraffe_Mappable_Model.detect_features(sequence,db_name)
    return redirect(reverse(get,args=[hash,db_name]))


def get(request,hash,db_name):
    """
    Get features of a sequence, using the sequence's sha-1 hash as the
    identifier.

    If the 'sc' key appears in GET dictionary, then return single
    cutters and non-cutter features. Otherwise, return all cutters and
    non-cutter features.
    """
    db = models.Feature_Database.objects.get(name=db_name)
    sequence = models.Sequence.objects.get(db=db,hash=hash)

    res = []

    # get automated features

    if 'sc' in request.GET:
        features = []
        cutters = {}
        for f in sequence.sequence_feature_set.order_by("start").select_related(
            'feature_db_index',
            'feature_db_index__feature',
            'feature_db_index__feature__type',
        ):
            features.append(f)
            if f.feature.type_id == models.Feature_Type.ENZYME:
                if f.feature.name in cutters:
                    cutters[f.feature.name] = cutters[f.feature.name]+1
                else:
                    cutters[f.feature.name] = 1

        for f in features:
            if f.feature.type_id == models.Feature_Type.ENZYME:
                if cutters[f.feature.name] == 1:
                    res.append(f.to_dict())
            else:
                res.append(f.to_dict())

    else:
        for f in sequence.sequence_feature_set.order_by("start").select_related(
            'feature_db_index',
            'feature_db_index__feature',
            'feature_db_index__feature__type',
        ):
            res.append(f.to_dict())

    # get annotated features

    for f in sequence.sequence_feature_annotated_set.order_by(
        "start"
    ).select_related('feature_type'):
        res.append(f.to_dict())

    # now sort everything by start

    res.sort(cmp=lambda x,y:cmp(int(x['start']),int(y['start'])))

    res = [len(sequence.sequence),]+res

    j = json.JSONEncoder().encode(res)

    if 'jsonp' in request.GET:
        j = request.GET['jsonp']+'('+j+')'
        http_res = HttpResponse(
            j,mimetype="text/javascript",status=httplib.OK
        )

    else:
        http_res = HttpResponse(
            # technically we should be returning "application/json",
            # but in that case browsers force user to download into a
            # file, and for debugging we want to be able to see the
            # JSON list in browser. looks like most browsers will
            # handle JSON sent back as text/html anyways.
            #mimetype="application/json",
            j,status=httplib.OK
        )

    # we tell browser to cache this; if the sequence change, the hash would
    # change. the only danger is if we re-blat the sequence, in that case the
<<<<<<< HEAD
    # features list cached by browser will be out of date.
=======
    # features list cached by browser will be out of date. so client
    # should attach some kind of CGI string to invalidate cache.
>>>>>>> 05e93871
    http_res['Cache-Control'] = 'max-age=2592000'
    return http_res

<|MERGE_RESOLUTION|>--- conflicted
+++ resolved
@@ -99,12 +99,8 @@
 
     # we tell browser to cache this; if the sequence change, the hash would
     # change. the only danger is if we re-blat the sequence, in that case the
-<<<<<<< HEAD
-    # features list cached by browser will be out of date.
-=======
     # features list cached by browser will be out of date. so client
     # should attach some kind of CGI string to invalidate cache.
->>>>>>> 05e93871
     http_res['Cache-Control'] = 'max-age=2592000'
     return http_res
 
